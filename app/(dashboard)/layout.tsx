import {
  Home,
  LineChart,
  Move,
  Package,
  Package2,
  PanelLeft,
  Settings,
  ShoppingCart,
  Users2
} from 'lucide-react';
import Link from 'next/link';

import { VercelLogo } from '@/components/icons';
import {
  Breadcrumb,
  BreadcrumbItem,
  BreadcrumbLink,
  BreadcrumbList,
  BreadcrumbPage,
  BreadcrumbSeparator
} from '@/components/ui/breadcrumb';
import { Button } from '@/components/ui/button';
import { Sheet, SheetContent, SheetTrigger } from '@/components/ui/sheet';
import {
  Tooltip,
  TooltipContent,
  TooltipTrigger
} from '@/components/ui/tooltip';
import { Analytics } from '@vercel/analytics/react';
import { NavItem } from './nav-item';
import Providers from './providers';
<<<<<<< HEAD
import { SearchInput } from './search';
=======
>>>>>>> f17dac7d
import Snackbar from './snackbar';
import User from './user';

export default function DashboardLayout({
  children
}: {
  children: React.ReactNode;
}) {
  return (
    <Providers>
      <main className="flex min-h-screen w-full flex-col bg-muted/40">
        {/* <DesktopNav /> */}
        <div className="flex flex-col sm:gap-4 sm:py-4">
          <header className="sticky top-0 z-30 flex h-14 items-center justify-between gap-4 border-b bg-background px-4 sm:static sm:h-auto sm:border-0 sm:bg-transparent sm:px-6">
            {/* <MobileNav /> */}
            <NavItem href="#" label="Migration">
              <Move className="h-5 w-5" />
            </NavItem>
            {/* <DashboardBreadcrumb /> */}
            {/* <SearchInput /> */}
            <User />
          </header>
          <main className="grid flex-1 items-start gap-2 p-4 sm:px-6 sm:py-0 md:gap-4 bg-muted/40">
            {children}
          </main>
        </div>
        <Analytics />
        <Snackbar />
      </main>
    </Providers>
  );
}

function DesktopNav() {
  return (
    <aside className="fixed inset-y-0 left-0 z-10 hidden w-14 flex-col border-r bg-background sm:flex">
      <nav className="flex flex-col items-center gap-4 px-2 sm:py-5">
        <Link
          href="https://vercel.com/templates/next.js/admin-dashboard-tailwind-postgres-react-nextjs"
          className="group flex h-9 w-9 shrink-0 items-center justify-center gap-2 rounded-full bg-primary text-lg font-semibold text-primary-foreground md:h-8 md:w-8 md:text-base"
        >
          <VercelLogo className="h-3 w-3 transition-all group-hover:scale-110" />
          <span className="sr-only">Acme Inc</span>
        </Link>

        <NavItem href="#" label="Dashboard">
          <Home className="h-5 w-5" />
        </NavItem>

        <NavItem href="#" label="Orders">
          <ShoppingCart className="h-5 w-5" />
        </NavItem>

        <NavItem href="/" label="Products">
          <Package className="h-5 w-5" />
        </NavItem>

        <NavItem href="/customers" label="Customers">
          <Users2 className="h-5 w-5" />
        </NavItem>

        <NavItem href="#" label="Analytics">
          <LineChart className="h-5 w-5" />
        </NavItem>
      </nav>
      <nav className="mt-auto flex flex-col items-center gap-4 px-2 sm:py-5">
        <Tooltip>
          <TooltipTrigger asChild>
            <Link
              href="#"
              className="flex h-9 w-9 items-center justify-center rounded-lg text-muted-foreground transition-colors hover:text-foreground md:h-8 md:w-8"
            >
              <Settings className="h-5 w-5" />
              <span className="sr-only">Settings</span>
            </Link>
          </TooltipTrigger>
          <TooltipContent side="right">Settings</TooltipContent>
        </Tooltip>
      </nav>
    </aside>
  );
}

function MobileNav() {
  return (
    <Sheet>
      <SheetTrigger asChild>
        <Button size="icon" variant="outline" className="sm:hidden">
          <PanelLeft className="h-5 w-5" />
          <span className="sr-only">Toggle Menu</span>
        </Button>
      </SheetTrigger>
      <SheetContent side="left" className="sm:max-w-xs">
        <nav className="grid gap-6 text-lg font-medium">
          <Link
            href="#"
            className="group flex h-10 w-10 shrink-0 items-center justify-center gap-2 rounded-full bg-primary text-lg font-semibold text-primary-foreground md:text-base"
          >
            <Package2 className="h-5 w-5 transition-all group-hover:scale-110" />
            <span className="sr-only">Vercel</span>
          </Link>
          <Link
            href="#"
            className="flex items-center gap-4 px-2.5 text-muted-foreground hover:text-foreground"
          >
            <Home className="h-5 w-5" />
            Dashboard
          </Link>
          <Link
            href="#"
            className="flex items-center gap-4 px-2.5 text-muted-foreground hover:text-foreground"
          >
            <ShoppingCart className="h-5 w-5" />
            Orders
          </Link>
          <Link
            href="#"
            className="flex items-center gap-4 px-2.5 text-foreground"
          >
            <Package className="h-5 w-5" />
            Products
          </Link>
          <Link
            href="#"
            className="flex items-center gap-4 px-2.5 text-muted-foreground hover:text-foreground"
          >
            <Users2 className="h-5 w-5" />
            Customers
          </Link>
          <Link
            href="#"
            className="flex items-center gap-4 px-2.5 text-muted-foreground hover:text-foreground"
          >
            <LineChart className="h-5 w-5" />
            Settings
          </Link>
        </nav>
      </SheetContent>
    </Sheet>
  );
}

function DashboardBreadcrumb() {
  return (
    <Breadcrumb className="hidden md:flex">
      <BreadcrumbList>
        <BreadcrumbItem>
          <BreadcrumbLink asChild>
            <Link href="#">Dashboard</Link>
          </BreadcrumbLink>
        </BreadcrumbItem>
        <BreadcrumbSeparator />
        <BreadcrumbItem>
          <BreadcrumbLink asChild>
            <Link href="#">Products</Link>
          </BreadcrumbLink>
        </BreadcrumbItem>
        <BreadcrumbSeparator />
        <BreadcrumbItem>
          <BreadcrumbPage>All Products</BreadcrumbPage>
        </BreadcrumbItem>
      </BreadcrumbList>
    </Breadcrumb>
  );
}<|MERGE_RESOLUTION|>--- conflicted
+++ resolved
@@ -30,10 +30,6 @@
 import { Analytics } from '@vercel/analytics/react';
 import { NavItem } from './nav-item';
 import Providers from './providers';
-<<<<<<< HEAD
-import { SearchInput } from './search';
-=======
->>>>>>> f17dac7d
 import Snackbar from './snackbar';
 import User from './user';
 
