import type { BN } from '@polkadot/util'
import { useEffect } from 'react'
import type { Address, TransactionDetails, TransactionStatus } from 'state/types/ledger'
import { CustomTooltip } from '@/components/CustomTooltip'
import { ExplorerLink } from '@/components/ExplorerLink'
import { useTransactionStatus } from '@/components/hooks/useTransactionStatus'
import { Dialog, DialogBody, DialogContent, DialogDescription, DialogFooter, DialogHeader, DialogTitle } from '@/components/ui/dialog'
import type { AppId, Token } from '@/config/apps'
import { errorDetails } from '@/config/errors'
import { ExplorerItemType } from '@/config/explorers'
import { cannotCoverFee } from '@/lib/utils/balance'
import { formatBalance } from '@/lib/utils/format'
import { ledgerState$ } from '@/state/ledger'
<<<<<<< HEAD
import { DialogEstimatedFeeContent, DialogField, DialogLabel, DialogNetworkContent } from './common-dialog-fields'
=======
import type { BN } from '@polkadot/util'
import { useEffect } from 'react'
import { DialogError, DialogEstimatedFeeContent, DialogField, DialogLabel, DialogNetworkContent } from './common-dialog-fields'
>>>>>>> ac8f0780
import { TransactionDialogFooter, TransactionStatusBody } from './transaction-dialog'

interface RemoveIdentityDialogProps {
  appId: AppId
  open: boolean
  setOpen: (open: boolean) => void
  token: Token
  account: Address
  transferableBalance: BN
}

interface RemoveIdentityFormProps {
  token: Token
  account: Address
  appId: AppId
  estimatedFee?: BN
  estimatedFeeLoading: boolean
  insufficientBalance: boolean
}

function RemoveIdentityForm({ token, account, appId, estimatedFee, estimatedFeeLoading, insufficientBalance }: RemoveIdentityFormProps) {
  return (
    <>
      {/* Sending account */}
      <DialogField>
        <DialogLabel>Source Address</DialogLabel>
        <ExplorerLink value={account.address} appId={appId} explorerLinkType={ExplorerItemType.Address} size="xs" />
      </DialogField>
      {/* Network */}
      <DialogField>
        <DialogLabel>Network</DialogLabel>
        <DialogNetworkContent token={token} appId={appId} />
      </DialogField>
      {/* Deposit */}
      {account.registration?.deposit !== undefined ? (
        <DialogField>
          <DialogLabel>Deposit to Be Returned</DialogLabel>
          <CustomTooltip tooltipBody={formatBalance(account.registration.deposit, token, token?.decimals, true)}>
            <span className="font-mono">{formatBalance(account.registration.deposit, token)}</span>
          </CustomTooltip>
        </DialogField>
      ) : null}
      {/* Estimated Fee */}
      <DialogField>
        <DialogLabel>Estimated Fee</DialogLabel>
        <DialogEstimatedFeeContent token={token} estimatedFee={estimatedFee} loading={estimatedFeeLoading} />
        {!estimatedFeeLoading && insufficientBalance && <DialogError error={errorDetails.insufficient_balance.description} />}
      </DialogField>
    </>
  )
}

export default function RemoveIdentityDialog({ open, setOpen, token, account, appId, transferableBalance }: RemoveIdentityDialogProps) {
  // Wrap ledgerState$.removeIdentity to match the generic hook's expected signature
  const removeIdentityTxFn = async (
    updateTxStatus: (status: TransactionStatus, message?: string, txDetails?: TransactionDetails) => void,
    appId: AppId,
    address: string,
    path: string
  ) => {
    await ledgerState$.removeIdentity(appId, address, path, updateTxStatus)
  }

  const {
    runTransaction,
    txStatus,
    clearTx,
    isTxFinished,
    isTxFailed,
    updateSynchronization,
    isSynchronizing,
    getEstimatedFee,
    estimatedFee,
    estimatedFeeLoading,
  } = useTransactionStatus(removeIdentityTxFn, ledgerState$.getRemoveIdentityFee)

  // Calculate fee on mount
  useEffect(() => {
    if (open) {
      getEstimatedFee(appId, account.address)
    }
  }, [open, getEstimatedFee, appId, account.address])

  const signWithdrawTx = async () => {
    await runTransaction(appId, account.address, account.path)
  }

  const synchronizeAccount = async () => {
    await updateSynchronization(ledgerState$.synchronizeAccount, appId)
    closeDialog()
  }

  const closeDialog = () => {
    clearTx()
    setOpen(false)
  }

  const insufficientBalance = Boolean(estimatedFee && cannotCoverFee(transferableBalance, estimatedFee))
  const isValidFee = !estimatedFeeLoading && !insufficientBalance

  return (
    <Dialog open={open} onOpenChange={closeDialog}>
      <DialogContent>
        <DialogHeader>
          <DialogTitle>Remove your identity</DialogTitle>
          <DialogDescription>
            This process may require a small transaction fee. Please review the details below before proceeding.
          </DialogDescription>
        </DialogHeader>
        <DialogBody>
          {txStatus ? (
            <TransactionStatusBody {...txStatus} appId={appId} />
          ) : (
            <RemoveIdentityForm
              token={token}
              account={account}
              appId={appId}
              estimatedFee={estimatedFee}
              estimatedFeeLoading={estimatedFeeLoading}
              insufficientBalance={insufficientBalance}
            />
          )}
        </DialogBody>
        <DialogFooter>
          <TransactionDialogFooter
            isTxFinished={isTxFinished}
            isTxFailed={isTxFailed}
            isSynchronizing={isSynchronizing}
            clearTx={clearTx}
            synchronizeAccount={synchronizeAccount}
            closeDialog={closeDialog}
            signTransfer={signWithdrawTx}
            isSignDisabled={!isValidFee || Boolean(txStatus)}
          />
        </DialogFooter>
      </DialogContent>
    </Dialog>
  )
}<|MERGE_RESOLUTION|>--- conflicted
+++ resolved
@@ -11,13 +11,9 @@
 import { cannotCoverFee } from '@/lib/utils/balance'
 import { formatBalance } from '@/lib/utils/format'
 import { ledgerState$ } from '@/state/ledger'
-<<<<<<< HEAD
-import { DialogEstimatedFeeContent, DialogField, DialogLabel, DialogNetworkContent } from './common-dialog-fields'
-=======
 import type { BN } from '@polkadot/util'
 import { useEffect } from 'react'
 import { DialogError, DialogEstimatedFeeContent, DialogField, DialogLabel, DialogNetworkContent } from './common-dialog-fields'
->>>>>>> ac8f0780
 import { TransactionDialogFooter, TransactionStatusBody } from './transaction-dialog'
 
 interface RemoveIdentityDialogProps {
