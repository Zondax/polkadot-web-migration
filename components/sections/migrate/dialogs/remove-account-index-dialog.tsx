--- conflicted
+++ resolved
@@ -10,14 +10,10 @@
 import { cannotCoverFee } from '@/lib/utils/balance'
 import { formatBalance } from '@/lib/utils/format'
 import { ledgerState$ } from '@/state/ledger'
-<<<<<<< HEAD
-import { DialogEstimatedFeeContent, DialogField, DialogLabel, DialogNetworkContent } from './common-dialog-fields'
-=======
 import { BN } from '@polkadot/util'
 import { useMemo } from 'react'
 import type { Address, TransactionDetails, TransactionStatus } from 'state/types/ledger'
 import { DialogError, DialogEstimatedFeeContent, DialogField, DialogLabel, DialogNetworkContent } from './common-dialog-fields'
->>>>>>> ac8f0780
 import { TransactionDialogFooter, TransactionStatusBody } from './transaction-dialog'
 
 interface RemoveAccountIndexDialogProps {
