import type { BN } from '@polkadot/util'
import { useEffect, useMemo } from 'react'
import type { Address, TransactionDetails, TransactionStatus } from 'state/types/ledger'
import { ExplorerLink } from '@/components/ExplorerLink'
import { useTokenLogo } from '@/components/hooks/useTokenLogo'
import { useTransactionStatus } from '@/components/hooks/useTransactionStatus'
import TokenIcon from '@/components/TokenIcon'
import { Dialog, DialogBody, DialogContent, DialogDescription, DialogFooter, DialogHeader, DialogTitle } from '@/components/ui/dialog'
<<<<<<< HEAD
import { type AppId, getChainName, type Token } from '@/config/apps'
=======
import { type AppId, type Token, getChainName } from '@/config/apps'
import { errorDetails } from '@/config/errors'
>>>>>>> ac8f0780
import { ExplorerItemType } from '@/config/explorers'
import { cannotCoverFee } from '@/lib/utils/balance'
import { ledgerState$ } from '@/state/ledger'
<<<<<<< HEAD
import { DialogEstimatedFeeContent, DialogField, DialogLabel } from './common-dialog-fields'
=======
import type { BN } from '@polkadot/util'
import { useEffect } from 'react'
import { DialogError, DialogEstimatedFeeContent, DialogField, DialogLabel } from './common-dialog-fields'
>>>>>>> ac8f0780
import { TransactionDialogFooter, TransactionStatusBody } from './transaction-dialog'

interface WithdrawDialogProps {
  appId: AppId
  open: boolean
  setOpen: (open: boolean) => void
  token: Token
  account: Address
  transferableBalance: BN
}

interface WithdrawFormProps {
  token: Token
  account: Address
  appId: AppId
  estimatedFee?: BN
  estimatedFeeLoading: boolean
  insufficientBalance: boolean
}

function WithdrawForm({ token, account, appId, estimatedFee, estimatedFeeLoading, insufficientBalance }: WithdrawFormProps) {
  const icon = useTokenLogo(token.logoId)
  const appName = getChainName(appId)

  return (
    <>
      {/* Sending account */}
      <DialogField>
        <DialogLabel>Source Address</DialogLabel>
        <ExplorerLink value={account.address} appId={appId} explorerLinkType={ExplorerItemType.Address} size="xs" />
      </DialogField>
      {/* Network */}
      <DialogField>
        <DialogLabel>Network</DialogLabel>
        <div className="flex items-center gap-2">
          <TokenIcon icon={icon} symbol={token.symbol} size="md" />
          <span className="font-semibold text-base">{appName}</span>
        </div>
      </DialogField>
      {/* Estimated Fee */}
      <DialogField>
        <DialogLabel>Estimated Fee</DialogLabel>
        <DialogEstimatedFeeContent token={token} estimatedFee={estimatedFee} loading={estimatedFeeLoading} />
        {!estimatedFeeLoading && insufficientBalance && <DialogError error={errorDetails.insufficient_balance.description} />}
      </DialogField>
    </>
  )
}

export default function WithdrawDialog({ open, setOpen, token, account, appId, transferableBalance }: WithdrawDialogProps) {
  // Wrap ledgerState$.withdrawBalance to match the generic hook's expected signature
  const withdrawTxFn = async (
    updateTxStatus: (status: TransactionStatus, message?: string, txDetails?: TransactionDetails) => void,
    appId: AppId,
    address: string,
    path: string
  ) => {
    await ledgerState$.withdrawBalance(appId, address, path, updateTxStatus)
  }

  const {
    runTransaction,
    txStatus,
    clearTx,
    isTxFinished,
    isTxFailed,
    updateSynchronization,
    isSynchronizing,
    getEstimatedFee,
    estimatedFee,
    estimatedFeeLoading,
  } = useTransactionStatus(withdrawTxFn, ledgerState$.getWithdrawFee)

  // Calculate fee on mount
  useEffect(() => {
    if (open) {
      getEstimatedFee(appId, account.address)
    }
  }, [open, getEstimatedFee, appId, account.address])

<<<<<<< HEAD
  const _formattedFee = useMemo(() => (estimatedFee ? formatBalance(estimatedFee, token) : undefined), [estimatedFee, token])

=======
>>>>>>> ac8f0780
  const signWithdrawTx = async () => {
    await runTransaction(appId, account.address, account.path)
  }

  const synchronizeAccount = async () => {
    await updateSynchronization(ledgerState$.synchronizeAccount, appId)
    closeDialog()
  }

  const closeDialog = () => {
    clearTx()
    setOpen(false)
  }

  const insufficientBalance = Boolean(estimatedFee && cannotCoverFee(transferableBalance, estimatedFee))
  const isValidFee = !estimatedFeeLoading && !insufficientBalance

  return (
    <Dialog open={open} onOpenChange={closeDialog}>
      <DialogContent>
        <DialogHeader>
          <DialogTitle>Withdraw your unbonded balance</DialogTitle>
          <DialogDescription>
            This process may require a small transaction fee. Please review the details below before proceeding.
          </DialogDescription>
        </DialogHeader>
        <DialogBody>
          {txStatus ? (
            <TransactionStatusBody {...txStatus} appId={appId} />
          ) : (
            <WithdrawForm
              token={token}
              account={account}
              appId={appId}
              estimatedFee={estimatedFee}
              estimatedFeeLoading={estimatedFeeLoading}
              insufficientBalance={insufficientBalance}
            />
          )}
        </DialogBody>
        <DialogFooter>
          <TransactionDialogFooter
            isTxFinished={isTxFinished}
            isTxFailed={isTxFailed}
            isSynchronizing={isSynchronizing}
            clearTx={clearTx}
            synchronizeAccount={synchronizeAccount}
            closeDialog={closeDialog}
            signTransfer={signWithdrawTx}
            isSignDisabled={!isValidFee || Boolean(txStatus)}
          />
        </DialogFooter>
      </DialogContent>
    </Dialog>
  )
}<|MERGE_RESOLUTION|>--- conflicted
+++ resolved
@@ -6,22 +6,14 @@
 import { useTransactionStatus } from '@/components/hooks/useTransactionStatus'
 import TokenIcon from '@/components/TokenIcon'
 import { Dialog, DialogBody, DialogContent, DialogDescription, DialogFooter, DialogHeader, DialogTitle } from '@/components/ui/dialog'
-<<<<<<< HEAD
-import { type AppId, getChainName, type Token } from '@/config/apps'
-=======
 import { type AppId, type Token, getChainName } from '@/config/apps'
 import { errorDetails } from '@/config/errors'
->>>>>>> ac8f0780
 import { ExplorerItemType } from '@/config/explorers'
 import { cannotCoverFee } from '@/lib/utils/balance'
 import { ledgerState$ } from '@/state/ledger'
-<<<<<<< HEAD
-import { DialogEstimatedFeeContent, DialogField, DialogLabel } from './common-dialog-fields'
-=======
 import type { BN } from '@polkadot/util'
 import { useEffect } from 'react'
 import { DialogError, DialogEstimatedFeeContent, DialogField, DialogLabel } from './common-dialog-fields'
->>>>>>> ac8f0780
 import { TransactionDialogFooter, TransactionStatusBody } from './transaction-dialog'
 
 interface WithdrawDialogProps {
@@ -102,11 +94,6 @@
     }
   }, [open, getEstimatedFee, appId, account.address])
 
-<<<<<<< HEAD
-  const _formattedFee = useMemo(() => (estimatedFee ? formatBalance(estimatedFee, token) : undefined), [estimatedFee, token])
-
-=======
->>>>>>> ac8f0780
   const signWithdrawTx = async () => {
     await runTransaction(appId, account.address, account.path)
   }
