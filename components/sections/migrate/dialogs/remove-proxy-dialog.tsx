import type { BN } from '@polkadot/util'
import { useEffect } from 'react'
import type { Address, TransactionDetails, TransactionStatus } from 'state/types/ledger'
import { ExplorerLink } from '@/components/ExplorerLink'
import { useTransactionStatus } from '@/components/hooks/useTransactionStatus'
import { Dialog, DialogBody, DialogContent, DialogDescription, DialogFooter, DialogHeader, DialogTitle } from '@/components/ui/dialog'
<<<<<<< HEAD
import { type AppId, getChainName, type Token } from '@/config/apps'
=======
import type { AppId, Token } from '@/config/apps'
import { errorDetails } from '@/config/errors'
>>>>>>> ac8f0780
import { ExplorerItemType } from '@/config/explorers'
import { cannotCoverFee } from '@/lib/utils/balance'
import { formatBalance } from '@/lib/utils/format'
import { ledgerState$ } from '@/state/ledger'
<<<<<<< HEAD
import { DialogEstimatedFeeContent, DialogField, DialogLabel, DialogNetworkContent } from './common-dialog-fields'
=======
import type { BN } from '@polkadot/util'
import { useEffect } from 'react'
import { DialogError, DialogEstimatedFeeContent, DialogField, DialogLabel, DialogNetworkContent } from './common-dialog-fields'
>>>>>>> ac8f0780
import { TransactionDialogFooter, TransactionStatusBody } from './transaction-dialog'

interface RemoveProxyDialogProps {
  appId: AppId
  open: boolean
  setOpen: (open: boolean) => void
  token: Token
  account: Address
  transferableBalance: BN
}

interface RemoveProxyFormProps {
  token: Token
  account: Address
  appId: AppId
  estimatedFee?: BN
  estimatedFeeLoading: boolean
  insufficientBalance: boolean
}

<<<<<<< HEAD
function RemoveProxyForm({ token, account, appId, estimatedFee, estimatedFeeLoading }: RemoveProxyFormProps) {
  const _icon = useTokenLogo(token.logoId)
  const _appName = getChainName(appId)

=======
function RemoveProxyForm({ token, account, appId, estimatedFee, estimatedFeeLoading, insufficientBalance }: RemoveProxyFormProps) {
>>>>>>> ac8f0780
  return (
    <div className="space-y-4">
      {/* Sending account */}
      <DialogField>
        <DialogLabel>Source Address</DialogLabel>
        <ExplorerLink value={account.address} appId={appId} explorerLinkType={ExplorerItemType.Address} size="xs" />
      </DialogField>
      {/* Proxy addresses */}
      <DialogField>
        <DialogLabel>Proxy Addresses to Be Removed</DialogLabel>
        {account.proxy?.proxies.map(proxy => (
          <div key={proxy.address}>
            <ExplorerLink value={proxy.address} appId={appId} explorerLinkType={ExplorerItemType.Address} size="xs" />
          </div>
        ))}
      </DialogField>
      {/* Network */}
      <DialogField>
        <DialogLabel>Network</DialogLabel>
        <DialogNetworkContent token={token} appId={appId} />
      </DialogField>
      {/* Deposit */}
      {account.proxy?.deposit !== undefined ? (
        <DialogField>
          <DialogLabel>Deposit to Be Returned</DialogLabel>
          <span className="font-mono">{formatBalance(account.proxy.deposit, token)}</span>
        </DialogField>
      ) : null}
      {/* Estimated Fee */}
      <DialogField>
        <DialogLabel>Estimated Fee</DialogLabel>
        <DialogEstimatedFeeContent token={token} estimatedFee={estimatedFee} loading={estimatedFeeLoading} />
        {!estimatedFeeLoading && insufficientBalance && <DialogError error={errorDetails.insufficient_balance.description} />}
      </DialogField>
    </div>
  )
}

export default function RemoveProxyDialog({ open, setOpen, token, account, appId, transferableBalance }: RemoveProxyDialogProps) {
  // Wrap ledgerState$.removeProxies to match the generic hook's expected signature
  const removeProxyTxFn = async (
    updateTxStatus: (status: TransactionStatus, message?: string, txDetails?: TransactionDetails) => void,
    appId: AppId,
    address: string,
    path: string
  ) => {
    await ledgerState$.removeProxies(appId, address, path, updateTxStatus)
  }

  const {
    runTransaction,
    txStatus,
    clearTx,
    isTxFinished,
    isTxFailed,
    updateSynchronization,
    isSynchronizing,
    getEstimatedFee,
    estimatedFee,
    estimatedFeeLoading,
  } = useTransactionStatus(removeProxyTxFn, ledgerState$.getRemoveProxiesFee)

  // Calculate fee on mount
  useEffect(() => {
    if (open) {
      getEstimatedFee(appId, account.address)
    }
  }, [open, getEstimatedFee, appId, account.address])

  const signRemoveProxyTx = async () => {
    await runTransaction(appId, account.address, account.path)
  }

  const synchronizeAccount = async () => {
    await updateSynchronization(ledgerState$.synchronizeAccount, appId)
    closeDialog()
  }

  const closeDialog = () => {
    clearTx()
    setOpen(false)
  }

  const insufficientBalance = Boolean(estimatedFee && cannotCoverFee(transferableBalance, estimatedFee))
  const isValidFee = !estimatedFeeLoading && !insufficientBalance

  return (
    <Dialog open={open} onOpenChange={closeDialog}>
      <DialogContent>
        <DialogHeader>
          <DialogTitle>Remove Proxies</DialogTitle>
          <DialogDescription>
            This process may require a small transaction fee. Please review the details below before proceeding.
          </DialogDescription>
          <DialogDescription className="pt-1!">The deposit will be automatically returned when the proxies are removed.</DialogDescription>
        </DialogHeader>
        <DialogBody>
          {txStatus ? (
            <TransactionStatusBody {...txStatus} appId={appId} />
          ) : (
            <RemoveProxyForm
              token={token}
              account={account}
              appId={appId}
              estimatedFee={estimatedFee}
              estimatedFeeLoading={estimatedFeeLoading}
              insufficientBalance={insufficientBalance}
            />
          )}
        </DialogBody>
        <DialogFooter>
          <TransactionDialogFooter
            isTxFinished={isTxFinished}
            isTxFailed={isTxFailed}
            isSynchronizing={isSynchronizing}
            clearTx={clearTx}
            synchronizeAccount={synchronizeAccount}
            closeDialog={closeDialog}
            signTransfer={signRemoveProxyTx}
            isSignDisabled={!isValidFee || Boolean(txStatus)}
          />
        </DialogFooter>
      </DialogContent>
    </Dialog>
  )
}<|MERGE_RESOLUTION|>--- conflicted
+++ resolved
@@ -4,23 +4,15 @@
 import { ExplorerLink } from '@/components/ExplorerLink'
 import { useTransactionStatus } from '@/components/hooks/useTransactionStatus'
 import { Dialog, DialogBody, DialogContent, DialogDescription, DialogFooter, DialogHeader, DialogTitle } from '@/components/ui/dialog'
-<<<<<<< HEAD
-import { type AppId, getChainName, type Token } from '@/config/apps'
-=======
 import type { AppId, Token } from '@/config/apps'
 import { errorDetails } from '@/config/errors'
->>>>>>> ac8f0780
 import { ExplorerItemType } from '@/config/explorers'
 import { cannotCoverFee } from '@/lib/utils/balance'
 import { formatBalance } from '@/lib/utils/format'
 import { ledgerState$ } from '@/state/ledger'
-<<<<<<< HEAD
-import { DialogEstimatedFeeContent, DialogField, DialogLabel, DialogNetworkContent } from './common-dialog-fields'
-=======
 import type { BN } from '@polkadot/util'
 import { useEffect } from 'react'
 import { DialogError, DialogEstimatedFeeContent, DialogField, DialogLabel, DialogNetworkContent } from './common-dialog-fields'
->>>>>>> ac8f0780
 import { TransactionDialogFooter, TransactionStatusBody } from './transaction-dialog'
 
 interface RemoveProxyDialogProps {
@@ -41,14 +33,7 @@
   insufficientBalance: boolean
 }
 
-<<<<<<< HEAD
-function RemoveProxyForm({ token, account, appId, estimatedFee, estimatedFeeLoading }: RemoveProxyFormProps) {
-  const _icon = useTokenLogo(token.logoId)
-  const _appName = getChainName(appId)
-
-=======
 function RemoveProxyForm({ token, account, appId, estimatedFee, estimatedFeeLoading, insufficientBalance }: RemoveProxyFormProps) {
->>>>>>> ac8f0780
   return (
     <div className="space-y-4">
       {/* Sending account */}
