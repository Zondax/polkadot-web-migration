--- conflicted
+++ resolved
@@ -254,18 +254,11 @@
 
       const result = await scanAppWithCustomIndices(mockApp, polkadotAddresses, accountIndices, addressIndices, true)
 
-<<<<<<< HEAD
-      expect(result.id).toBe(mockApp.id)
-      expect(result.name).toBe(mockApp.name)
-      expect(result.status).toBe(AppStatus.SYNCHRONIZED)
-      expect(ledgerClient.synchronizeAccountsWithIndices).toHaveBeenCalledWith(mockApp, accountIndices, addressIndices, undefined)
-=======
       expect(result.app.id).toBe(mockApp.id)
       expect(result.app.name).toBe(mockApp.name)
       expect(result.app.status).toBe(AppStatus.SYNCHRONIZED)
       expect(result.polkadotAddressesForApp).toBeDefined()
       expect(ledgerClient.synchronizeAccountsWithIndices).toHaveBeenCalledWith(mockApp, accountIndices, addressIndices)
->>>>>>> 86f5d2a2
       expect(processAccountsForApp).toHaveBeenCalledWith(
         mockSyncResult.result,
         mockApp,
