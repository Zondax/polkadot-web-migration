import type { AppId } from '@/config/apps'
import { ledgerClient } from '@/state/client/ledger'
import type { MultisigCall, MultisigMember } from '@/state/types/ledger'

export const callDataValidationMessages = {
  correct: 'Call data matches the expected hash ✓',
  invalid: 'Call data does not match the expected hash ✗',
  validating: 'Validating...',
  failed: 'Failed to validate call data',
  isRequired: 'Call data is required',
  isInvalidFormat: 'Call data must be a valid hex string starting with 0x',
}

export interface CallDataValidationResult {
  isValid: boolean
  error?: string
}

/**
 * Validates call data against a call hash
 * @param appId - The application ID
 * @param callDataValue - The call data to validate
 * @param callHashValue - The call hash to validate against
 * @returns Promise<CallDataValidationResult> - Validation result with status and error message
 */
export async function validateCallData(appId: AppId, callDataValue: string, callHashValue: string): Promise<CallDataValidationResult> {
  // Return early if missing required values
  if (!callDataValue || !callHashValue) {
    return { isValid: true } // Consider empty values as valid (no validation needed)
  }

  // Basic format validation first
  if (!callDataValue.startsWith('0x') || !/^0x[a-fA-F0-9]+$/.test(callDataValue)) {
    return {
      isValid: false,
      error: callDataValidationMessages.isInvalidFormat,
    }
  }

  try {
    // Validate call data against call hash
    const isValid = await ledgerClient.validateCallDataMatchesHash(appId, callDataValue, callHashValue)

    if (!isValid) {
      return {
        isValid: false,
        error: callDataValidationMessages.invalid,
      }
    }

    return { isValid: true }
  } catch (_error) {
    return {
      isValid: false,
      error: callDataValidationMessages.failed,
    }
  }
}

/**
 * Returns the list of internal multisig members who have not yet approved the given pending call.
 *
 * @param pendingCall - The multisig call for which to check approvals
 * @param members - The list of all multisig members (can be enhanced)
 * @returns Members who are internal and have not yet signed the call
 */
export const getRemainingInternalSigners = (pendingCall: MultisigCall, members: MultisigMember[]): MultisigMember[] => {
  const existingApprovals = pendingCall.signatories

  return members.filter(member => {
    // Check if already approved
    if (existingApprovals?.includes(member.address)) {
      return false
    }

    // If it's an enhanced member, check if it's a multisig with available signers
    const enhanced = member as EnhancedMultisigMember
    if (enhanced.isMultisig && (enhanced.multisigData?.availableSigners?.length ?? 0) > 0) {
      return true
    }

    // Otherwise, must be internal
    return member.internal
  })
}

/**
 * Returns the list of internal multisig members who have not yet approved the given pending call.
 *
 * @param pendingCall - The multisig call for which to check approvals
 * @param members - The list of all multisig members
 * @returns MultisigMember[] - Members who are internal and have not yet signed the call
 */
<<<<<<< HEAD
export const getRemainingSigners = (pendingCall: MultisigCall, members: MultisigMember[]): MultisigMember[] => {
  const existingApprovals = pendingCall.signatories
  return members.filter(member => !existingApprovals?.includes(member.address))
}

/**
 * Enhanced multisig member with additional metadata
 */
export interface EnhancedMultisigMember extends MultisigMember {
  isMultisig: boolean
  multisigData?: {
    threshold: number
    availableSigners: MultisigMember[]
  }
}

/**
 * Returns the list of internal multisig members who have not yet approved the given pending call.
 *
 * @param pendingCall - The multisig call for which to check approvals
 * @param members - The list of all multisig members (can be enhanced)
 * @returns Members who are internal and have not yet signed the call
 */
export function getAvailableSigners<T extends MultisigMember>(pendingCall: MultisigCall, members: T[]): T[] {
  const existingApprovals = pendingCall.signatories

  return members.filter(member => {
    // Check if already approved
    if (existingApprovals?.includes(member.address)) {
      return false
    }

    // If it's an enhanced member, check if it's a multisig with available signers
    if ('isMultisig' in member) {
      const enhanced = member as EnhancedMultisigMember
      if (enhanced.isMultisig && enhanced.multisigData?.availableSigners && enhanced.multisigData.availableSigners.length > 0) {
        return true
      }
    }

    // Otherwise, must be internal
    return member.internal
  })
=======
export const getRemainingInternalSigners = (pendingCall: MultisigCall, members: MultisigMember[]): MultisigMember[] => {
  const existingApprovals = pendingCall.signatories
  return members.filter(member => !existingApprovals?.includes(member.address) && member.internal)
}

/**
 * Returns the list of internal multisig members who have not yet approved the given pending call.
 *
 * @param pendingCall - The multisig call for which to check approvals
 * @param members - The list of all multisig members
 * @returns MultisigMember[] - Members who are internal and have not yet signed the call
 */
export const getRemainingSigners = (pendingCall: MultisigCall, members: MultisigMember[]): MultisigMember[] => {
  const existingApprovals = pendingCall.signatories
  return members.filter(member => !existingApprovals?.includes(member.address))
}

/**
 * Returns the list of internal multisig members who have not yet approved the given pending call.
 *
 * @param pendingCall - The multisig call for which to check approvals
 * @param members - The list of all multisig members
 * @returns MultisigMember[] - Members who are internal and have not yet signed the call
 */
export const getAvailableSigners = (members: MultisigMember[]): MultisigMember[] => {
  return members.filter(member => member.internal)
>>>>>>> c9695043
}<|MERGE_RESOLUTION|>--- conflicted
+++ resolved
@@ -85,13 +85,12 @@
 }
 
 /**
- * Returns the list of internal multisig members who have not yet approved the given pending call.
+ * Returns the list of all multisig members who have not yet approved the given pending call.
  *
  * @param pendingCall - The multisig call for which to check approvals
  * @param members - The list of all multisig members
- * @returns MultisigMember[] - Members who are internal and have not yet signed the call
+ * @returns MultisigMember[] - Members who have not yet signed the call
  */
-<<<<<<< HEAD
 export const getRemainingSigners = (pendingCall: MultisigCall, members: MultisigMember[]): MultisigMember[] => {
   const existingApprovals = pendingCall.signatories
   return members.filter(member => !existingApprovals?.includes(member.address))
@@ -135,32 +134,4 @@
     // Otherwise, must be internal
     return member.internal
   })
-=======
-export const getRemainingInternalSigners = (pendingCall: MultisigCall, members: MultisigMember[]): MultisigMember[] => {
-  const existingApprovals = pendingCall.signatories
-  return members.filter(member => !existingApprovals?.includes(member.address) && member.internal)
-}
-
-/**
- * Returns the list of internal multisig members who have not yet approved the given pending call.
- *
- * @param pendingCall - The multisig call for which to check approvals
- * @param members - The list of all multisig members
- * @returns MultisigMember[] - Members who are internal and have not yet signed the call
- */
-export const getRemainingSigners = (pendingCall: MultisigCall, members: MultisigMember[]): MultisigMember[] => {
-  const existingApprovals = pendingCall.signatories
-  return members.filter(member => !existingApprovals?.includes(member.address))
-}
-
-/**
- * Returns the list of internal multisig members who have not yet approved the given pending call.
- *
- * @param pendingCall - The multisig call for which to check approvals
- * @param members - The list of all multisig members
- * @returns MultisigMember[] - Members who are internal and have not yet signed the call
- */
-export const getAvailableSigners = (members: MultisigMember[]): MultisigMember[] => {
-  return members.filter(member => member.internal)
->>>>>>> c9695043
 }