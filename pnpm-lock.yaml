lockfileVersion: '9.0'

settings:
  autoInstallPeers: true
  excludeLinksFromLockfile: false

importers:

  .:
    dependencies:
      '@hookform/resolvers':
        specifier: ^5.1.1
        version: 5.1.1(react-hook-form@7.59.0(react@19.1.0))
      '@ledgerhq/errors':
        specifier: ^6.22.0
        version: 6.22.0
      '@ledgerhq/hw-transport':
        specifier: ^6.31.7
        version: 6.31.7
      '@ledgerhq/hw-transport-mocker':
        specifier: ^6.29.7
        version: 6.29.7
      '@ledgerhq/hw-transport-webhid':
        specifier: ^6.30.3
        version: 6.30.3
      '@ledgerhq/types-live':
        specifier: ^6.74.0
        version: 6.75.0
      '@legendapp/state':
        specifier: ^3.0.0-beta.31
        version: 3.0.0-beta.31(react@19.1.0)
      '@polkadot-api/merkleize-metadata':
        specifier: ^1.1.18
        version: 1.1.18
      '@polkadot/api':
        specifier: ^16.2.2
        version: 16.2.2
      '@polkadot/api-derive':
        specifier: ^16.2.2
        version: 16.2.2
      '@polkadot/keyring':
        specifier: ^13.5.2
        version: 13.5.2(@polkadot/util-crypto@13.5.2(@polkadot/util@13.5.2))(@polkadot/util@13.5.2)
      '@polkadot/types':
        specifier: ^16.2.2
        version: 16.2.2
      '@polkadot/types-codec':
        specifier: ^16.2.2
        version: 16.2.2
      '@polkadot/util':
        specifier: ^13.5.2
        version: 13.5.2
      '@polkadot/util-crypto':
        specifier: ^13.5.2
        version: 13.5.2(@polkadot/util@13.5.2)
      '@radix-ui/react-checkbox':
        specifier: ^1.3.2
        version: 1.3.2(@types/react@19.1.8)(react-dom@19.1.0(react@19.1.0))(react@19.1.0)(types-react-dom@19.0.0-alpha.3)
      '@radix-ui/react-dialog':
        specifier: ^1.1.6
        version: 1.1.14(@types/react@19.1.8)(react-dom@19.1.0(react@19.1.0))(react@19.1.0)(types-react-dom@19.0.0-alpha.3)
      '@radix-ui/react-dropdown-menu':
        specifier: ^2.1.14
        version: 2.1.15(@types/react@19.1.8)(react-dom@19.1.0(react@19.1.0))(react@19.1.0)(types-react-dom@19.0.0-alpha.3)
      '@radix-ui/react-hover-card':
        specifier: ^1.1.6
        version: 1.1.14(@types/react@19.1.8)(react-dom@19.1.0(react@19.1.0))(react@19.1.0)(types-react-dom@19.0.0-alpha.3)
      '@radix-ui/react-icons':
        specifier: ^1.3.2
        version: 1.3.2(react@19.1.0)
      '@radix-ui/react-progress':
        specifier: ^1.1.2
        version: 1.1.7(@types/react@19.1.8)(react-dom@19.1.0(react@19.1.0))(react@19.1.0)(types-react-dom@19.0.0-alpha.3)
      '@radix-ui/react-select':
        specifier: ^2.2.5
        version: 2.2.5(@types/react@19.1.8)(react-dom@19.1.0(react@19.1.0))(react@19.1.0)(types-react-dom@19.0.0-alpha.3)
      '@radix-ui/react-slot':
        specifier: ^1.1.2
        version: 1.2.3(@types/react@19.1.8)(react@19.1.0)
      '@radix-ui/react-switch':
        specifier: ^1.2.5
        version: 1.2.5(@types/react@19.1.8)(react-dom@19.1.0(react@19.1.0))(react@19.1.0)(types-react-dom@19.0.0-alpha.3)
      '@radix-ui/react-tabs':
        specifier: ^1.1.3
        version: 1.1.12(@types/react@19.1.8)(react-dom@19.1.0(react@19.1.0))(react@19.1.0)(types-react-dom@19.0.0-alpha.3)
      '@radix-ui/react-toast':
        specifier: ^1.2.6
        version: 1.2.14(@types/react@19.1.8)(react-dom@19.1.0(react@19.1.0))(react@19.1.0)(types-react-dom@19.0.0-alpha.3)
      '@radix-ui/react-toggle-group':
        specifier: ^1.1.10
        version: 1.1.10(@types/react@19.1.8)(react-dom@19.1.0(react@19.1.0))(react@19.1.0)(types-react-dom@19.0.0-alpha.3)
      '@radix-ui/react-tooltip':
        specifier: ^1.1.8
        version: 1.2.7(@types/react@19.1.8)(react-dom@19.1.0(react@19.1.0))(react@19.1.0)(types-react-dom@19.0.0-alpha.3)
      '@vercel/analytics':
        specifier: ^1.5.0
        version: 1.5.0(next@15.3.4(@babel/core@7.27.7)(@playwright/test@1.53.1)(react-dom@19.1.0(react@19.1.0))(react@19.1.0))(react@19.1.0)
      '@zondax/ledger-js':
        specifier: ^1.2.0
        version: 1.2.0
      '@zondax/ledger-substrate':
        specifier: ^1.1.1
        version: 1.1.2
      axios:
        specifier: ^1.10.0
        version: 1.10.0
      class-variance-authority:
        specifier: ^0.7.1
        version: 0.7.1
      clsx:
        specifier: ^2.1.1
        version: 2.1.1
<<<<<<< HEAD
      drizzle-kit:
        specifier: ^0.31.1
        version: 0.31.4
      drizzle-orm:
        specifier: ^0.44.2
        version: 0.44.2(@neondatabase/serverless@1.0.1)(@types/pg@8.15.4)
      drizzle-zod:
        specifier: ^0.8.2
        version: 0.8.2(drizzle-orm@0.44.2(@neondatabase/serverless@1.0.1)(@types/pg@8.15.4))(zod@3.25.67)
=======
>>>>>>> e44a2b38
      framer-motion:
        specifier: ^12.19.1
        version: 12.20.1(react-dom@19.1.0(react@19.1.0))(react@19.1.0)
      html-react-parser:
        specifier: ^5.2.3
        version: 5.2.5(@types/react@19.1.8)(react@19.1.0)
      isomorphic-dompurify:
        specifier: ^2.25.0
        version: 2.25.0
      jsdom:
        specifier: ^26.1.0
        version: 26.1.0
      lucide-react:
        specifier: ^0.525.0
        version: 0.525.0(react@19.1.0)
      next:
        specifier: 15.3.4
<<<<<<< HEAD
        version: 15.3.4(@babel/core@7.27.7)(@playwright/test@1.53.1)(react-dom@19.1.0(react@19.1.0))(react@19.1.0)
      next-auth:
        specifier: 5.0.0-beta.28
        version: 5.0.0-beta.28(next@15.3.4(@babel/core@7.27.7)(@playwright/test@1.53.1)(react-dom@19.1.0(react@19.1.0))(react@19.1.0))(react@19.1.0)
=======
        version: 15.3.4(@babel/core@7.27.4)(@playwright/test@1.53.1)(react-dom@19.1.0(react@19.1.0))(react@19.1.0)
>>>>>>> e44a2b38
      next-themes:
        specifier: ^0.4.6
        version: 0.4.6(react-dom@19.1.0(react@19.1.0))(react@19.1.0)
      postcss:
        specifier: ^8.5.6
        version: 8.5.6
      prop-types:
        specifier: ^15.8.1
        version: 15.8.1
      react:
        specifier: 19.1.0
        version: 19.1.0
      react-dom:
        specifier: 19.1.0
        version: 19.1.0(react@19.1.0)
      react-hook-form:
        specifier: ^7.58.1
        version: 7.59.0(react@19.1.0)
      server-only:
        specifier: ^0.0.1
        version: 0.0.1
      sonner:
        specifier: ^2.0.5
        version: 2.0.5(react-dom@19.1.0(react@19.1.0))(react@19.1.0)
      tailwind-merge:
        specifier: ^3.3.1
        version: 3.3.1
      tailwindcss:
        specifier: ^4.1.10
        version: 4.1.11
      tailwindcss-animate:
        specifier: ^1.0.7
        version: 1.0.7(tailwindcss@4.1.11)
      uuid:
        specifier: ^11.1.0
        version: 11.1.0
      zod:
        specifier: ^3.25.67
        version: 3.25.67
    devDependencies:
      '@biomejs/biome':
        specifier: 2.0.6
        version: 2.0.6
      '@playwright/test':
        specifier: 1.53.1
        version: 1.53.1
      '@tailwindcss/postcss':
        specifier: ^4.1.10
        version: 4.1.11
      '@testing-library/jest-dom':
        specifier: ^6.6.3
        version: 6.6.3
      '@testing-library/react':
        specifier: 16.3.0
        version: 16.3.0(@testing-library/dom@10.4.0)(@types/react@19.1.8)(react-dom@19.1.0(react@19.1.0))(react@19.1.0)(types-react-dom@19.0.0-alpha.3)
      '@types/node':
<<<<<<< HEAD
        specifier: 24.0.4
        version: 24.0.4
=======
        specifier: 24.0.7
        version: 24.0.7
>>>>>>> e44a2b38
      '@types/react':
        specifier: 19.1.8
        version: 19.1.8
      '@types/react-dom':
        specifier: npm:types-react-dom@19.0.0-alpha.3
        version: types-react-dom@19.0.0-alpha.3
      '@vitejs/plugin-react':
        specifier: 4.6.0
<<<<<<< HEAD
        version: 4.6.0(vite@7.0.0(@types/node@24.0.4)(jiti@2.4.2)(lightningcss@1.30.1))
      '@vitest/coverage-v8':
        specifier: 3.2.4
        version: 3.2.4(@vitest/browser@3.2.4)(vitest@3.2.4)
      '@vitest/ui':
        specifier: 3.2.4
        version: 3.2.4(vitest@3.2.4)
      autoprefixer:
        specifier: ^10.4.21
        version: 10.4.21(postcss@8.5.6)
=======
        version: 4.6.0(vite@6.3.5(@types/node@24.0.7)(jiti@2.4.2)(lightningcss@1.30.1))
      '@vitest/coverage-v8':
        specifier: 3.2.4
        version: 3.2.4(vitest@3.2.4(@types/node@24.0.7)(jiti@2.4.2)(jsdom@26.1.0)(lightningcss@1.30.1))
>>>>>>> e44a2b38
      globals:
        specifier: ^16.2.0
        version: 16.2.0
      postcss-nested:
        specifier: ^7.0.2
        version: 7.0.2(postcss@8.5.6)
      sort-package-json:
        specifier: ^3.3.1
        version: 3.3.1
      typescript:
        specifier: ^5.8.3
        version: 5.8.3
      vitest:
        specifier: 3.2.4
<<<<<<< HEAD
        version: 3.2.4(@types/node@24.0.4)(@vitest/browser@3.2.4)(@vitest/ui@3.2.4)(jiti@2.4.2)(jsdom@26.1.0)(lightningcss@1.30.1)
=======
        version: 3.2.4(@types/node@24.0.7)(jiti@2.4.2)(jsdom@26.1.0)(lightningcss@1.30.1)
>>>>>>> e44a2b38

packages:

  '@adobe/css-tools@4.4.3':
    resolution: {integrity: sha512-VQKMkwriZbaOgVCby1UDY/LDk5fIjhQicCvVPFqfe+69fWaPWydbWJ3wRt59/YzIwda1I81loas3oCoHxnqvdA==}

  '@alloc/quick-lru@5.2.0':
    resolution: {integrity: sha512-UrcABB+4bUrFABwbluTIBErXwvbsU/V7TZWfmbgJfbkwiBuziS9gxdODUyuiecfdGQ85jglMW6juS3+z5TsKLw==}
    engines: {node: '>=10'}

  '@ampproject/remapping@2.3.0':
    resolution: {integrity: sha512-30iZtAPgz+LTIYoeivqYo853f02jBYSd5uGnGpkFV0M3xOt9aN73erkgYAmZU43x4VfqcnLxW9Kpg3R5LC4YYw==}
    engines: {node: '>=6.0.0'}

  '@asamuzakjp/css-color@3.2.0':
    resolution: {integrity: sha512-K1A6z8tS3XsmCMM86xoWdn7Fkdn9m6RSVtocUrJYIwZnFVkng/PvkEoWtOWmP+Scc6saYWHWZYbndEEXxl24jw==}

  '@babel/code-frame@7.27.1':
    resolution: {integrity: sha512-cjQ7ZlQ0Mv3b47hABuTevyTuYN4i+loJKGeV9flcCgIK37cCXRh+L1bd3iBHlynerhQ7BhCkn2BPbQUL+rGqFg==}
    engines: {node: '>=6.9.0'}

  '@babel/compat-data@7.27.7':
    resolution: {integrity: sha512-xgu/ySj2mTiUFmdE9yCMfBxLp4DHd5DwmbbD05YAuICfodYT3VvRxbrh81LGQ/8UpSdtMdfKMn3KouYDX59DGQ==}
    engines: {node: '>=6.9.0'}

  '@babel/core@7.27.7':
    resolution: {integrity: sha512-BU2f9tlKQ5CAthiMIgpzAh4eDTLWo1mqi9jqE2OxMG0E/OM199VJt2q8BztTxpnSW0i1ymdwLXRJnYzvDM5r2w==}
    engines: {node: '>=6.9.0'}

  '@babel/generator@7.27.5':
    resolution: {integrity: sha512-ZGhA37l0e/g2s1Cnzdix0O3aLYm66eF8aufiVteOgnwxgnRP8GoyMj7VWsgWnQbVKXyge7hqrFh2K2TQM6t1Hw==}
    engines: {node: '>=6.9.0'}

  '@babel/helper-compilation-targets@7.27.2':
    resolution: {integrity: sha512-2+1thGUUWWjLTYTHZWK1n8Yga0ijBz1XAhUXcKy81rd5g6yh7hGqMp45v7cadSbEHc9G3OTv45SyneRN3ps4DQ==}
    engines: {node: '>=6.9.0'}

  '@babel/helper-module-imports@7.27.1':
    resolution: {integrity: sha512-0gSFWUPNXNopqtIPQvlD5WgXYI5GY2kP2cCvoT8kczjbfcfuIljTbcWrulD1CIPIX2gt1wghbDy08yE1p+/r3w==}
    engines: {node: '>=6.9.0'}

  '@babel/helper-module-transforms@7.27.3':
    resolution: {integrity: sha512-dSOvYwvyLsWBeIRyOeHXp5vPj5l1I011r52FM1+r1jCERv+aFXYk4whgQccYEGYxK2H3ZAIA8nuPkQ0HaUo3qg==}
    engines: {node: '>=6.9.0'}
    peerDependencies:
      '@babel/core': ^7.0.0

  '@babel/helper-plugin-utils@7.27.1':
    resolution: {integrity: sha512-1gn1Up5YXka3YYAHGKpbideQ5Yjf1tDa9qYcgysz+cNCXukyLl6DjPXhD3VRwSb8c0J9tA4b2+rHEZtc6R0tlw==}
    engines: {node: '>=6.9.0'}

  '@babel/helper-string-parser@7.27.1':
    resolution: {integrity: sha512-qMlSxKbpRlAridDExk92nSobyDdpPijUq2DW6oDnUqd0iOGxmQjyqhMIihI9+zv4LPyZdRje2cavWPbCbWm3eA==}
    engines: {node: '>=6.9.0'}

  '@babel/helper-validator-identifier@7.27.1':
    resolution: {integrity: sha512-D2hP9eA+Sqx1kBZgzxZh0y1trbuU+JoDkiEwqhQ36nodYqJwyEIhPSdMNd7lOm/4io72luTPWH20Yda0xOuUow==}
    engines: {node: '>=6.9.0'}

  '@babel/helper-validator-option@7.27.1':
    resolution: {integrity: sha512-YvjJow9FxbhFFKDSuFnVCe2WxXk1zWc22fFePVNEaWJEu8IrZVlda6N0uHwzZrUM1il7NC9Mlp4MaJYbYd9JSg==}
    engines: {node: '>=6.9.0'}

  '@babel/helpers@7.27.6':
    resolution: {integrity: sha512-muE8Tt8M22638HU31A3CgfSUciwz1fhATfoVai05aPXGor//CdWDCbnlY1yvBPo07njuVOCNGCSp/GTt12lIug==}
    engines: {node: '>=6.9.0'}

  '@babel/parser@7.27.7':
    resolution: {integrity: sha512-qnzXzDXdr/po3bOTbTIQZ7+TxNKxpkN5IifVLXS+r7qwynkZfPyjZfE7hCXbo7IoO9TNcSyibgONsf2HauUd3Q==}
    engines: {node: '>=6.0.0'}
    hasBin: true

  '@babel/plugin-transform-react-jsx-self@7.27.1':
    resolution: {integrity: sha512-6UzkCs+ejGdZ5mFFC/OCUrv028ab2fp1znZmCZjAOBKiBK2jXD1O+BPSfX8X2qjJ75fZBMSnQn3Rq2mrBJK2mw==}
    engines: {node: '>=6.9.0'}
    peerDependencies:
      '@babel/core': ^7.0.0-0

  '@babel/plugin-transform-react-jsx-source@7.27.1':
    resolution: {integrity: sha512-zbwoTsBruTeKB9hSq73ha66iFeJHuaFkUbwvqElnygoNbj/jHRsSeokowZFN3CZ64IvEqcmmkVe89OPXc7ldAw==}
    engines: {node: '>=6.9.0'}
    peerDependencies:
      '@babel/core': ^7.0.0-0

  '@babel/runtime@7.27.6':
    resolution: {integrity: sha512-vbavdySgbTTrmFE+EsiqUTzlOr5bzlnJtUv9PynGCAKvfQqjIXbvFdumPM/GxMDfyuGMJaJAU6TO4zc1Jf1i8Q==}
    engines: {node: '>=6.9.0'}

  '@babel/template@7.27.2':
    resolution: {integrity: sha512-LPDZ85aEJyYSd18/DkjNh4/y1ntkE5KwUHWTiqgRxruuZL2F1yuHligVHLvcHY2vMHXttKFpJn6LwfI7cw7ODw==}
    engines: {node: '>=6.9.0'}

  '@babel/traverse@7.27.7':
    resolution: {integrity: sha512-X6ZlfR/O/s5EQ/SnUSLzr+6kGnkg8HXGMzpgsMsrJVcfDtH1vIp6ctCN4eZ1LS5c0+te5Cb6Y514fASjMRJ1nw==}
    engines: {node: '>=6.9.0'}

  '@babel/types@7.27.7':
    resolution: {integrity: sha512-8OLQgDScAOHXnAz2cV+RfzzNMipuLVBz2biuAJFMV9bfkNf393je3VM8CLkjQodW5+iWsSJdSgSWT6rsZoXHPw==}
    engines: {node: '>=6.9.0'}

  '@bcoe/v8-coverage@1.0.2':
    resolution: {integrity: sha512-6zABk/ECA/QYSCQ1NGiVwwbQerUCZ+TQbp64Q3AgmfNvurHH0j8TtXa1qbShXA6qqkpAj4V5W8pP6mLe1mcMqA==}
    engines: {node: '>=18'}

  '@biomejs/biome@2.0.6':
    resolution: {integrity: sha512-RRP+9cdh5qwe2t0gORwXaa27oTOiQRQvrFf49x2PA1tnpsyU7FIHX4ZOFMtBC4QNtyWsN7Dqkf5EDbg4X+9iqA==}
    engines: {node: '>=14.21.3'}
    hasBin: true

  '@biomejs/cli-darwin-arm64@2.0.6':
    resolution: {integrity: sha512-AzdiNNjNzsE6LfqWyBvcL29uWoIuZUkndu+wwlXW13EKcBHbbKjNQEZIJKYDc6IL+p7bmWGx3v9ZtcRyIoIz5A==}
    engines: {node: '>=14.21.3'}
    cpu: [arm64]
    os: [darwin]

  '@biomejs/cli-darwin-x64@2.0.6':
    resolution: {integrity: sha512-wJjjP4E7bO4WJmiQaLnsdXMa516dbtC6542qeRkyJg0MqMXP0fvs4gdsHhZ7p9XWTAmGIjZHFKXdsjBvKGIJJQ==}
    engines: {node: '>=14.21.3'}
    cpu: [x64]
    os: [darwin]

  '@biomejs/cli-linux-arm64-musl@2.0.6':
    resolution: {integrity: sha512-CVPEMlin3bW49sBqLBg2x016Pws7eUXA27XYDFlEtponD0luYjg2zQaMJ2nOqlkKG9fqzzkamdYxHdMDc2gZFw==}
    engines: {node: '>=14.21.3'}
    cpu: [arm64]
    os: [linux]

  '@biomejs/cli-linux-arm64@2.0.6':
    resolution: {integrity: sha512-ZSVf6TYo5rNMUHIW1tww+rs/krol7U5A1Is/yzWyHVZguuB0lBnIodqyFuwCNqG9aJGyk7xIMS8HG0qGUPz0SA==}
    engines: {node: '>=14.21.3'}
    cpu: [arm64]
    os: [linux]

  '@biomejs/cli-linux-x64-musl@2.0.6':
    resolution: {integrity: sha512-mKHE/e954hR/hSnAcJSjkf4xGqZc/53Kh39HVW1EgO5iFi0JutTN07TSjEMg616julRtfSNJi0KNyxvc30Y4rQ==}
    engines: {node: '>=14.21.3'}
    cpu: [x64]
    os: [linux]

  '@biomejs/cli-linux-x64@2.0.6':
    resolution: {integrity: sha512-geM1MkHTV1Kh2Cs/Xzot9BOF3WBacihw6bkEmxkz4nSga8B9/hWy5BDiOG3gHDGIBa8WxT0nzsJs2f/hPqQIQw==}
    engines: {node: '>=14.21.3'}
    cpu: [x64]
    os: [linux]

  '@biomejs/cli-win32-arm64@2.0.6':
    resolution: {integrity: sha512-290V4oSFoKaprKE1zkYVsDfAdn0An5DowZ+GIABgjoq1ndhvNxkJcpxPsiYtT7slbVe3xmlT0ncdfOsN7KruzA==}
    engines: {node: '>=14.21.3'}
    cpu: [arm64]
    os: [win32]

  '@biomejs/cli-win32-x64@2.0.6':
    resolution: {integrity: sha512-bfM1Bce0d69Ao7pjTjUS+AWSZ02+5UHdiAP85Th8e9yV5xzw6JrHXbL5YWlcEKQ84FIZMdDc7ncuti1wd2sdbw==}
    engines: {node: '>=14.21.3'}
    cpu: [x64]
    os: [win32]

  '@csstools/color-helpers@5.0.2':
    resolution: {integrity: sha512-JqWH1vsgdGcw2RR6VliXXdA0/59LttzlU8UlRT/iUUsEeWfYq8I+K0yhihEUTTHLRm1EXvpsCx3083EU15ecsA==}
    engines: {node: '>=18'}

  '@csstools/css-calc@2.1.4':
    resolution: {integrity: sha512-3N8oaj+0juUw/1H3YwmDDJXCgTB1gKU6Hc/bB502u9zR0q2vd786XJH9QfrKIEgFlZmhZiq6epXl4rHqhzsIgQ==}
    engines: {node: '>=18'}
    peerDependencies:
      '@csstools/css-parser-algorithms': ^3.0.5
      '@csstools/css-tokenizer': ^3.0.4

  '@csstools/css-color-parser@3.0.10':
    resolution: {integrity: sha512-TiJ5Ajr6WRd1r8HSiwJvZBiJOqtH86aHpUjq5aEKWHiII2Qfjqd/HCWKPOW8EP4vcspXbHnXrwIDlu5savQipg==}
    engines: {node: '>=18'}
    peerDependencies:
      '@csstools/css-parser-algorithms': ^3.0.5
      '@csstools/css-tokenizer': ^3.0.4

  '@csstools/css-parser-algorithms@3.0.5':
    resolution: {integrity: sha512-DaDeUkXZKjdGhgYaHNJTV9pV7Y9B3b644jCLs9Upc3VeNGg6LWARAT6O+Q+/COo+2gg/bM5rhpMAtf70WqfBdQ==}
    engines: {node: '>=18'}
    peerDependencies:
      '@csstools/css-tokenizer': ^3.0.4

  '@csstools/css-tokenizer@3.0.4':
    resolution: {integrity: sha512-Vd/9EVDiu6PPJt9yAh6roZP6El1xHrdvIVGjyBsHR0RYwNHgL7FJPyIIW4fANJNG6FtyZfvlRPpFI4ZM/lubvw==}
    engines: {node: '>=18'}

  '@emnapi/runtime@1.4.3':
    resolution: {integrity: sha512-pBPWdu6MLKROBX05wSNKcNb++m5Er+KQ9QkB+WVM+pW2Kx9hoSrVTnu3BdkI5eBLZoKu/J6mW/B6i6bJB2ytXQ==}

  '@esbuild/aix-ppc64@0.25.5':
    resolution: {integrity: sha512-9o3TMmpmftaCMepOdA5k/yDw8SfInyzWWTjYTFCX3kPSDJMROQTb8jg+h9Cnwnmm1vOzvxN7gIfB5V2ewpjtGA==}
    engines: {node: '>=18'}
    cpu: [ppc64]
    os: [aix]

  '@esbuild/android-arm64@0.25.5':
    resolution: {integrity: sha512-VGzGhj4lJO+TVGV1v8ntCZWJktV7SGCs3Pn1GRWI1SBFtRALoomm8k5E9Pmwg3HOAal2VDc2F9+PM/rEY6oIDg==}
    engines: {node: '>=18'}
    cpu: [arm64]
    os: [android]

  '@esbuild/android-arm@0.25.5':
    resolution: {integrity: sha512-AdJKSPeEHgi7/ZhuIPtcQKr5RQdo6OO2IL87JkianiMYMPbCtot9fxPbrMiBADOWWm3T2si9stAiVsGbTQFkbA==}
    engines: {node: '>=18'}
    cpu: [arm]
    os: [android]

  '@esbuild/android-x64@0.25.5':
    resolution: {integrity: sha512-D2GyJT1kjvO//drbRT3Hib9XPwQeWd9vZoBJn+bu/lVsOZ13cqNdDeqIF/xQ5/VmWvMduP6AmXvylO/PIc2isw==}
    engines: {node: '>=18'}
    cpu: [x64]
    os: [android]

  '@esbuild/darwin-arm64@0.25.5':
    resolution: {integrity: sha512-GtaBgammVvdF7aPIgH2jxMDdivezgFu6iKpmT+48+F8Hhg5J/sfnDieg0aeG/jfSvkYQU2/pceFPDKlqZzwnfQ==}
    engines: {node: '>=18'}
    cpu: [arm64]
    os: [darwin]

  '@esbuild/darwin-x64@0.25.5':
    resolution: {integrity: sha512-1iT4FVL0dJ76/q1wd7XDsXrSW+oLoquptvh4CLR4kITDtqi2e/xwXwdCVH8hVHU43wgJdsq7Gxuzcs6Iq/7bxQ==}
    engines: {node: '>=18'}
    cpu: [x64]
    os: [darwin]

  '@esbuild/freebsd-arm64@0.25.5':
    resolution: {integrity: sha512-nk4tGP3JThz4La38Uy/gzyXtpkPW8zSAmoUhK9xKKXdBCzKODMc2adkB2+8om9BDYugz+uGV7sLmpTYzvmz6Sw==}
    engines: {node: '>=18'}
    cpu: [arm64]
    os: [freebsd]

  '@esbuild/freebsd-x64@0.25.5':
    resolution: {integrity: sha512-PrikaNjiXdR2laW6OIjlbeuCPrPaAl0IwPIaRv+SMV8CiM8i2LqVUHFC1+8eORgWyY7yhQY+2U2fA55mBzReaw==}
    engines: {node: '>=18'}
    cpu: [x64]
    os: [freebsd]

  '@esbuild/linux-arm64@0.25.5':
    resolution: {integrity: sha512-Z9kfb1v6ZlGbWj8EJk9T6czVEjjq2ntSYLY2cw6pAZl4oKtfgQuS4HOq41M/BcoLPzrUbNd+R4BXFyH//nHxVg==}
    engines: {node: '>=18'}
    cpu: [arm64]
    os: [linux]

  '@esbuild/linux-arm@0.25.5':
    resolution: {integrity: sha512-cPzojwW2okgh7ZlRpcBEtsX7WBuqbLrNXqLU89GxWbNt6uIg78ET82qifUy3W6OVww6ZWobWub5oqZOVtwolfw==}
    engines: {node: '>=18'}
    cpu: [arm]
    os: [linux]

  '@esbuild/linux-ia32@0.25.5':
    resolution: {integrity: sha512-sQ7l00M8bSv36GLV95BVAdhJ2QsIbCuCjh/uYrWiMQSUuV+LpXwIqhgJDcvMTj+VsQmqAHL2yYaasENvJ7CDKA==}
    engines: {node: '>=18'}
    cpu: [ia32]
    os: [linux]

  '@esbuild/linux-loong64@0.25.5':
    resolution: {integrity: sha512-0ur7ae16hDUC4OL5iEnDb0tZHDxYmuQyhKhsPBV8f99f6Z9KQM02g33f93rNH5A30agMS46u2HP6qTdEt6Q1kg==}
    engines: {node: '>=18'}
    cpu: [loong64]
    os: [linux]

  '@esbuild/linux-mips64el@0.25.5':
    resolution: {integrity: sha512-kB/66P1OsHO5zLz0i6X0RxlQ+3cu0mkxS3TKFvkb5lin6uwZ/ttOkP3Z8lfR9mJOBk14ZwZ9182SIIWFGNmqmg==}
    engines: {node: '>=18'}
    cpu: [mips64el]
    os: [linux]

  '@esbuild/linux-ppc64@0.25.5':
    resolution: {integrity: sha512-UZCmJ7r9X2fe2D6jBmkLBMQetXPXIsZjQJCjgwpVDz+YMcS6oFR27alkgGv3Oqkv07bxdvw7fyB71/olceJhkQ==}
    engines: {node: '>=18'}
    cpu: [ppc64]
    os: [linux]

  '@esbuild/linux-riscv64@0.25.5':
    resolution: {integrity: sha512-kTxwu4mLyeOlsVIFPfQo+fQJAV9mh24xL+y+Bm6ej067sYANjyEw1dNHmvoqxJUCMnkBdKpvOn0Ahql6+4VyeA==}
    engines: {node: '>=18'}
    cpu: [riscv64]
    os: [linux]

  '@esbuild/linux-s390x@0.25.5':
    resolution: {integrity: sha512-K2dSKTKfmdh78uJ3NcWFiqyRrimfdinS5ErLSn3vluHNeHVnBAFWC8a4X5N+7FgVE1EjXS1QDZbpqZBjfrqMTQ==}
    engines: {node: '>=18'}
    cpu: [s390x]
    os: [linux]

  '@esbuild/linux-x64@0.25.5':
    resolution: {integrity: sha512-uhj8N2obKTE6pSZ+aMUbqq+1nXxNjZIIjCjGLfsWvVpy7gKCOL6rsY1MhRh9zLtUtAI7vpgLMK6DxjO8Qm9lJw==}
    engines: {node: '>=18'}
    cpu: [x64]
    os: [linux]

  '@esbuild/netbsd-arm64@0.25.5':
    resolution: {integrity: sha512-pwHtMP9viAy1oHPvgxtOv+OkduK5ugofNTVDilIzBLpoWAM16r7b/mxBvfpuQDpRQFMfuVr5aLcn4yveGvBZvw==}
    engines: {node: '>=18'}
    cpu: [arm64]
    os: [netbsd]

  '@esbuild/netbsd-x64@0.25.5':
    resolution: {integrity: sha512-WOb5fKrvVTRMfWFNCroYWWklbnXH0Q5rZppjq0vQIdlsQKuw6mdSihwSo4RV/YdQ5UCKKvBy7/0ZZYLBZKIbwQ==}
    engines: {node: '>=18'}
    cpu: [x64]
    os: [netbsd]

  '@esbuild/openbsd-arm64@0.25.5':
    resolution: {integrity: sha512-7A208+uQKgTxHd0G0uqZO8UjK2R0DDb4fDmERtARjSHWxqMTye4Erz4zZafx7Di9Cv+lNHYuncAkiGFySoD+Mw==}
    engines: {node: '>=18'}
    cpu: [arm64]
    os: [openbsd]

  '@esbuild/openbsd-x64@0.25.5':
    resolution: {integrity: sha512-G4hE405ErTWraiZ8UiSoesH8DaCsMm0Cay4fsFWOOUcz8b8rC6uCvnagr+gnioEjWn0wC+o1/TAHt+It+MpIMg==}
    engines: {node: '>=18'}
    cpu: [x64]
    os: [openbsd]

  '@esbuild/sunos-x64@0.25.5':
    resolution: {integrity: sha512-l+azKShMy7FxzY0Rj4RCt5VD/q8mG/e+mDivgspo+yL8zW7qEwctQ6YqKX34DTEleFAvCIUviCFX1SDZRSyMQA==}
    engines: {node: '>=18'}
    cpu: [x64]
    os: [sunos]

  '@esbuild/win32-arm64@0.25.5':
    resolution: {integrity: sha512-O2S7SNZzdcFG7eFKgvwUEZ2VG9D/sn/eIiz8XRZ1Q/DO5a3s76Xv0mdBzVM5j5R639lXQmPmSo0iRpHqUUrsxw==}
    engines: {node: '>=18'}
    cpu: [arm64]
    os: [win32]

  '@esbuild/win32-ia32@0.25.5':
    resolution: {integrity: sha512-onOJ02pqs9h1iMJ1PQphR+VZv8qBMQ77Klcsqv9CNW2w6yLqoURLcgERAIurY6QE63bbLuqgP9ATqajFLK5AMQ==}
    engines: {node: '>=18'}
    cpu: [ia32]
    os: [win32]

  '@esbuild/win32-x64@0.25.5':
    resolution: {integrity: sha512-TXv6YnJ8ZMVdX+SXWVBo/0p8LTcrUYngpWjvm91TMjjBQii7Oz11Lw5lbDV5Y0TzuhSJHwiH4hEtC1I42mMS0g==}
    engines: {node: '>=18'}
    cpu: [x64]
    os: [win32]

  '@floating-ui/core@1.7.2':
    resolution: {integrity: sha512-wNB5ooIKHQc+Kui96jE/n69rHFWAVoxn5CAzL1Xdd8FG03cgY3MLO+GF9U3W737fYDSgPWA6MReKhBQBop6Pcw==}

  '@floating-ui/dom@1.7.2':
    resolution: {integrity: sha512-7cfaOQuCS27HD7DX+6ib2OrnW+b4ZBwDNnCcT0uTyidcmyWb03FnQqJybDBoCnpdxwBSfA94UAYlRCt7mV+TbA==}

  '@floating-ui/react-dom@2.1.4':
    resolution: {integrity: sha512-JbbpPhp38UmXDDAu60RJmbeme37Jbgsm7NrHGgzYYFKmblzRUh6Pa641dII6LsjwF4XlScDrde2UAzDo/b9KPw==}
    peerDependencies:
      react: '>=16.8.0'
      react-dom: '>=16.8.0'

  '@floating-ui/utils@0.2.10':
    resolution: {integrity: sha512-aGTxbpbg8/b5JfU1HXSrbH3wXZuLPJcNEcZQFMxLs3oSzgtVu6nFPkbbGGUvBcUjKV2YyB9Wxxabo+HEH9tcRQ==}

  '@hookform/resolvers@5.1.1':
    resolution: {integrity: sha512-J/NVING3LMAEvexJkyTLjruSm7aOFx7QX21pzkiJfMoNG0wl5aFEjLTl7ay7IQb9EWY6AkrBy7tHL2Alijpdcg==}
    peerDependencies:
      react-hook-form: ^7.55.0

  '@img/sharp-darwin-arm64@0.34.2':
    resolution: {integrity: sha512-OfXHZPppddivUJnqyKoi5YVeHRkkNE2zUFT2gbpKxp/JZCFYEYubnMg+gOp6lWfasPrTS+KPosKqdI+ELYVDtg==}
    engines: {node: ^18.17.0 || ^20.3.0 || >=21.0.0}
    cpu: [arm64]
    os: [darwin]

  '@img/sharp-darwin-x64@0.34.2':
    resolution: {integrity: sha512-dYvWqmjU9VxqXmjEtjmvHnGqF8GrVjM2Epj9rJ6BUIXvk8slvNDJbhGFvIoXzkDhrJC2jUxNLz/GUjjvSzfw+g==}
    engines: {node: ^18.17.0 || ^20.3.0 || >=21.0.0}
    cpu: [x64]
    os: [darwin]

  '@img/sharp-libvips-darwin-arm64@1.1.0':
    resolution: {integrity: sha512-HZ/JUmPwrJSoM4DIQPv/BfNh9yrOA8tlBbqbLz4JZ5uew2+o22Ik+tHQJcih7QJuSa0zo5coHTfD5J8inqj9DA==}
    cpu: [arm64]
    os: [darwin]

  '@img/sharp-libvips-darwin-x64@1.1.0':
    resolution: {integrity: sha512-Xzc2ToEmHN+hfvsl9wja0RlnXEgpKNmftriQp6XzY/RaSfwD9th+MSh0WQKzUreLKKINb3afirxW7A0fz2YWuQ==}
    cpu: [x64]
    os: [darwin]

  '@img/sharp-libvips-linux-arm64@1.1.0':
    resolution: {integrity: sha512-IVfGJa7gjChDET1dK9SekxFFdflarnUB8PwW8aGwEoF3oAsSDuNUTYS+SKDOyOJxQyDC1aPFMuRYLoDInyV9Ew==}
    cpu: [arm64]
    os: [linux]

  '@img/sharp-libvips-linux-arm@1.1.0':
    resolution: {integrity: sha512-s8BAd0lwUIvYCJyRdFqvsj+BJIpDBSxs6ivrOPm/R7piTs5UIwY5OjXrP2bqXC9/moGsyRa37eYWYCOGVXxVrA==}
    cpu: [arm]
    os: [linux]

  '@img/sharp-libvips-linux-ppc64@1.1.0':
    resolution: {integrity: sha512-tiXxFZFbhnkWE2LA8oQj7KYR+bWBkiV2nilRldT7bqoEZ4HiDOcePr9wVDAZPi/Id5fT1oY9iGnDq20cwUz8lQ==}
    cpu: [ppc64]
    os: [linux]

  '@img/sharp-libvips-linux-s390x@1.1.0':
    resolution: {integrity: sha512-xukSwvhguw7COyzvmjydRb3x/09+21HykyapcZchiCUkTThEQEOMtBj9UhkaBRLuBrgLFzQ2wbxdeCCJW/jgJA==}
    cpu: [s390x]
    os: [linux]

  '@img/sharp-libvips-linux-x64@1.1.0':
    resolution: {integrity: sha512-yRj2+reB8iMg9W5sULM3S74jVS7zqSzHG3Ol/twnAAkAhnGQnpjj6e4ayUz7V+FpKypwgs82xbRdYtchTTUB+Q==}
    cpu: [x64]
    os: [linux]

  '@img/sharp-libvips-linuxmusl-arm64@1.1.0':
    resolution: {integrity: sha512-jYZdG+whg0MDK+q2COKbYidaqW/WTz0cc1E+tMAusiDygrM4ypmSCjOJPmFTvHHJ8j/6cAGyeDWZOsK06tP33w==}
    cpu: [arm64]
    os: [linux]

  '@img/sharp-libvips-linuxmusl-x64@1.1.0':
    resolution: {integrity: sha512-wK7SBdwrAiycjXdkPnGCPLjYb9lD4l6Ze2gSdAGVZrEL05AOUJESWU2lhlC+Ffn5/G+VKuSm6zzbQSzFX/P65A==}
    cpu: [x64]
    os: [linux]

  '@img/sharp-linux-arm64@0.34.2':
    resolution: {integrity: sha512-D8n8wgWmPDakc83LORcfJepdOSN6MvWNzzz2ux0MnIbOqdieRZwVYY32zxVx+IFUT8er5KPcyU3XXsn+GzG/0Q==}
    engines: {node: ^18.17.0 || ^20.3.0 || >=21.0.0}
    cpu: [arm64]
    os: [linux]

  '@img/sharp-linux-arm@0.34.2':
    resolution: {integrity: sha512-0DZzkvuEOqQUP9mo2kjjKNok5AmnOr1jB2XYjkaoNRwpAYMDzRmAqUIa1nRi58S2WswqSfPOWLNOr0FDT3H5RQ==}
    engines: {node: ^18.17.0 || ^20.3.0 || >=21.0.0}
    cpu: [arm]
    os: [linux]

  '@img/sharp-linux-s390x@0.34.2':
    resolution: {integrity: sha512-EGZ1xwhBI7dNISwxjChqBGELCWMGDvmxZXKjQRuqMrakhO8QoMgqCrdjnAqJq/CScxfRn+Bb7suXBElKQpPDiw==}
    engines: {node: ^18.17.0 || ^20.3.0 || >=21.0.0}
    cpu: [s390x]
    os: [linux]

  '@img/sharp-linux-x64@0.34.2':
    resolution: {integrity: sha512-sD7J+h5nFLMMmOXYH4DD9UtSNBD05tWSSdWAcEyzqW8Cn5UxXvsHAxmxSesYUsTOBmUnjtxghKDl15EvfqLFbQ==}
    engines: {node: ^18.17.0 || ^20.3.0 || >=21.0.0}
    cpu: [x64]
    os: [linux]

  '@img/sharp-linuxmusl-arm64@0.34.2':
    resolution: {integrity: sha512-NEE2vQ6wcxYav1/A22OOxoSOGiKnNmDzCYFOZ949xFmrWZOVII1Bp3NqVVpvj+3UeHMFyN5eP/V5hzViQ5CZNA==}
    engines: {node: ^18.17.0 || ^20.3.0 || >=21.0.0}
    cpu: [arm64]
    os: [linux]

  '@img/sharp-linuxmusl-x64@0.34.2':
    resolution: {integrity: sha512-DOYMrDm5E6/8bm/yQLCWyuDJwUnlevR8xtF8bs+gjZ7cyUNYXiSf/E8Kp0Ss5xasIaXSHzb888V1BE4i1hFhAA==}
    engines: {node: ^18.17.0 || ^20.3.0 || >=21.0.0}
    cpu: [x64]
    os: [linux]

  '@img/sharp-wasm32@0.34.2':
    resolution: {integrity: sha512-/VI4mdlJ9zkaq53MbIG6rZY+QRN3MLbR6usYlgITEzi4Rpx5S6LFKsycOQjkOGmqTNmkIdLjEvooFKwww6OpdQ==}
    engines: {node: ^18.17.0 || ^20.3.0 || >=21.0.0}
    cpu: [wasm32]

  '@img/sharp-win32-arm64@0.34.2':
    resolution: {integrity: sha512-cfP/r9FdS63VA5k0xiqaNaEoGxBg9k7uE+RQGzuK9fHt7jib4zAVVseR9LsE4gJcNWgT6APKMNnCcnyOtmSEUQ==}
    engines: {node: ^18.17.0 || ^20.3.0 || >=21.0.0}
    cpu: [arm64]
    os: [win32]

  '@img/sharp-win32-ia32@0.34.2':
    resolution: {integrity: sha512-QLjGGvAbj0X/FXl8n1WbtQ6iVBpWU7JO94u/P2M4a8CFYsvQi4GW2mRy/JqkRx0qpBzaOdKJKw8uc930EX2AHw==}
    engines: {node: ^18.17.0 || ^20.3.0 || >=21.0.0}
    cpu: [ia32]
    os: [win32]

  '@img/sharp-win32-x64@0.34.2':
    resolution: {integrity: sha512-aUdT6zEYtDKCaxkofmmJDJYGCf0+pJg3eU9/oBuqvEeoB9dKI6ZLc/1iLJCTuJQDO4ptntAlkUmHgGjyuobZbw==}
    engines: {node: ^18.17.0 || ^20.3.0 || >=21.0.0}
    cpu: [x64]
    os: [win32]

  '@isaacs/cliui@8.0.2':
    resolution: {integrity: sha512-O8jcjabXaleOG9DQ0+ARXWZBTfnP4WNAqzuiJK7ll44AmxGKv/J2M4TPjxjY3znBCfvBXFzucm1twdyFybFqEA==}
    engines: {node: '>=12'}

  '@isaacs/fs-minipass@4.0.1':
    resolution: {integrity: sha512-wgm9Ehl2jpeqP3zw/7mo3kRHFp5MEDhqAdwy1fTGkHAwnkGOVsgpvQhL8B5n1qlb01jV3n/bI0ZfZp5lWA1k4w==}
    engines: {node: '>=18.0.0'}

  '@istanbuljs/schema@0.1.3':
    resolution: {integrity: sha512-ZXRY4jNvVgSVQ8DL3LTcakaAtXwTVUxE81hslsyD2AtoXW/wVob10HkOJ1X/pAlcI7D+2YoZKg5do8G/w6RYgA==}
    engines: {node: '>=8'}

  '@jridgewell/gen-mapping@0.3.11':
    resolution: {integrity: sha512-C512c1ytBTio4MrpWKlJpyFHT6+qfFL8SZ58zBzJ1OOzUEjHeF1BtjY2fH7n4x/g2OV/KiiMLAivOp1DXmiMMw==}

  '@jridgewell/resolve-uri@3.1.2':
    resolution: {integrity: sha512-bRISgCIjP20/tbWSPWMEi54QVPRZExkuD9lJL+UIxUKtwVJA8wW1Trb1jMs1RFXo1CBTNZ/5hpC9QvmKWdopKw==}
    engines: {node: '>=6.0.0'}

  '@jridgewell/sourcemap-codec@1.5.3':
    resolution: {integrity: sha512-AiR5uKpFxP3PjO4R19kQGIMwxyRyPuXmKEEy301V1C0+1rVjS94EZQXf1QKZYN8Q0YM+estSPhmx5JwNftv6nw==}

  '@jridgewell/trace-mapping@0.3.28':
    resolution: {integrity: sha512-KNNHHwW3EIp4EDYOvYFGyIFfx36R2dNJYH4knnZlF8T5jdbD5Wx8xmSaQ2gP9URkJ04LGEtlcCtwArKcmFcwKw==}

  '@ledgerhq/devices@8.4.7':
    resolution: {integrity: sha512-CljHIaPmtv93H2If1Zs1xW0pgg+M37bAoJkm6+V6Yw5S0MgFWFpLnTTNgCvHXyD8pG0+uq8TuOXUiG1oAV5AyA==}

  '@ledgerhq/errors@6.22.0':
    resolution: {integrity: sha512-rXtpIOfHL62jWB7o77PNFD4EDYdcqyMeVgt7TZcmTkWT78cK+YYSUTMrNuGLhnZZZTMLWH023Wgt65OfKIdGBQ==}

  '@ledgerhq/hw-transport-mocker@6.29.7':
    resolution: {integrity: sha512-0FEEbS9XRH/Fu8G4xIZq+QbRDnsy0tO3xf2H1wDkhVv0AGHvDHSp1l7fAQZz6Q1sBmLgqjXhKvZRKzNOX4tnfQ==}

  '@ledgerhq/hw-transport-webhid@6.30.3':
    resolution: {integrity: sha512-DV2QL4gZ3XvB5i271np5DHROu3Ry6Pjvhd65mu6JLpasAQr0VeW0L8KZ+JK9VryARC1soU1ZEPkL2uVw8MRmvg==}

  '@ledgerhq/hw-transport@6.31.4':
    resolution: {integrity: sha512-6c1ir/cXWJm5dCWdq55NPgCJ3UuKuuxRvf//Xs36Bq9BwkV2YaRQhZITAkads83l07NAdR16hkTWqqpwFMaI6A==}

  '@ledgerhq/hw-transport@6.31.7':
    resolution: {integrity: sha512-R+QMlqoLJDPeCiqwWv85PbZ3m0hel5PwQzWwSIbyEwialqjXnG7LFQgytkgXlgMcayT0chvvLeYjuY5ZfMPY7w==}

  '@ledgerhq/logs@6.13.0':
    resolution: {integrity: sha512-4+qRW2Pc8V+btL0QEmdB2X+uyx0kOWMWE1/LWsq5sZy3Q5tpi4eItJS6mB0XL3wGW59RQ+8bchNQQ1OW/va8Og==}

  '@ledgerhq/types-live@6.75.0':
    resolution: {integrity: sha512-yurtWLVOt64G8k113LqiAbbzs1WU9jZnmAnCwoR3P5CAjwcM+4p1q1P+MxZnJPrIRWWkASt6QyTRJeTcbq/Evw==}

  '@legendapp/state@3.0.0-beta.31':
    resolution: {integrity: sha512-ejQHeBk3DEHOeF/j4/nX0W6uXiGQBOqQ5Ftfk10ReDpGzeC/GxF3Or31LG5qPcp3ZZweUBiVyqZqEtQefX4eKA==}
    peerDependencies:
      expo-sqlite: ^15.0.0
    peerDependenciesMeta:
      expo-sqlite:
        optional: true

  '@next/env@15.3.4':
    resolution: {integrity: sha512-ZkdYzBseS6UjYzz6ylVKPOK+//zLWvD6Ta+vpoye8cW11AjiQjGYVibF0xuvT4L0iJfAPfZLFidaEzAOywyOAQ==}

  '@next/swc-darwin-arm64@15.3.4':
    resolution: {integrity: sha512-z0qIYTONmPRbwHWvpyrFXJd5F9YWLCsw3Sjrzj2ZvMYy9NPQMPZ1NjOJh4ojr4oQzcGYwgJKfidzehaNa1BpEg==}
    engines: {node: '>= 10'}
    cpu: [arm64]
    os: [darwin]

  '@next/swc-darwin-x64@15.3.4':
    resolution: {integrity: sha512-Z0FYJM8lritw5Wq+vpHYuCIzIlEMjewG2aRkc3Hi2rcbULknYL/xqfpBL23jQnCSrDUGAo/AEv0Z+s2bff9Zkw==}
    engines: {node: '>= 10'}
    cpu: [x64]
    os: [darwin]

  '@next/swc-linux-arm64-gnu@15.3.4':
    resolution: {integrity: sha512-l8ZQOCCg7adwmsnFm8m5q9eIPAHdaB2F3cxhufYtVo84pymwKuWfpYTKcUiFcutJdp9xGHC+F1Uq3xnFU1B/7g==}
    engines: {node: '>= 10'}
    cpu: [arm64]
    os: [linux]

  '@next/swc-linux-arm64-musl@15.3.4':
    resolution: {integrity: sha512-wFyZ7X470YJQtpKot4xCY3gpdn8lE9nTlldG07/kJYexCUpX1piX+MBfZdvulo+t1yADFVEuzFfVHfklfEx8kw==}
    engines: {node: '>= 10'}
    cpu: [arm64]
    os: [linux]

  '@next/swc-linux-x64-gnu@15.3.4':
    resolution: {integrity: sha512-gEbH9rv9o7I12qPyvZNVTyP/PWKqOp8clvnoYZQiX800KkqsaJZuOXkWgMa7ANCCh/oEN2ZQheh3yH8/kWPSEg==}
    engines: {node: '>= 10'}
    cpu: [x64]
    os: [linux]

  '@next/swc-linux-x64-musl@15.3.4':
    resolution: {integrity: sha512-Cf8sr0ufuC/nu/yQ76AnarbSAXcwG/wj+1xFPNbyNo8ltA6kw5d5YqO8kQuwVIxk13SBdtgXrNyom3ZosHAy4A==}
    engines: {node: '>= 10'}
    cpu: [x64]
    os: [linux]

  '@next/swc-win32-arm64-msvc@15.3.4':
    resolution: {integrity: sha512-ay5+qADDN3rwRbRpEhTOreOn1OyJIXS60tg9WMYTWCy3fB6rGoyjLVxc4dR9PYjEdR2iDYsaF5h03NA+XuYPQQ==}
    engines: {node: '>= 10'}
    cpu: [arm64]
    os: [win32]

  '@next/swc-win32-x64-msvc@15.3.4':
    resolution: {integrity: sha512-4kDt31Bc9DGyYs41FTL1/kNpDeHyha2TC0j5sRRoKCyrhNcfZ/nRQkAUlF27mETwm8QyHqIjHJitfcza2Iykfg==}
    engines: {node: '>= 10'}
    cpu: [x64]
    os: [win32]

  '@noble/curves@1.9.2':
    resolution: {integrity: sha512-HxngEd2XUcg9xi20JkwlLCtYwfoFw4JGkuZpT+WlsPD4gB/cxkvTD8fSsoAnphGZhFdZYKeQIPCuFlWPm1uE0g==}
    engines: {node: ^14.21.3 || >=16}

  '@noble/hashes@1.8.0':
    resolution: {integrity: sha512-jCs9ldd7NwzpgXDIf6P3+NrHh9/sD6CQdxHyjQI+h/6rDNo88ypBxxz45UDuZHz9r3tNz7N/VInSVoVdtXEI4A==}
    engines: {node: ^14.21.3 || >=16}

  '@pkgjs/parseargs@0.11.0':
    resolution: {integrity: sha512-+1VkjdD0QBLPodGrJUeqarH8VAIvQODIbwh9XpP5Syisf7YoQgsJKPNFoqqLQlu+VQ/tVSshMR6loPMn8U+dPg==}
    engines: {node: '>=14'}

  '@playwright/test@1.53.1':
    resolution: {integrity: sha512-Z4c23LHV0muZ8hfv4jw6HngPJkbbtZxTkxPNIg7cJcTc9C28N/p2q7g3JZS2SiKBBHJ3uM1dgDye66bB7LEk5w==}
    engines: {node: '>=18'}
    hasBin: true

  '@polka/url@1.0.0-next.29':
    resolution: {integrity: sha512-wwQAWhWSuHaag8c4q/KN/vCoeOJYshAIvMQwD4GpSb3OiZklFfvAgmj0VCBBImRpuF/aFgIRzllXlVX93Jevww==}

  '@polkadot-api/json-rpc-provider-proxy@0.1.0':
    resolution: {integrity: sha512-8GSFE5+EF73MCuLQm8tjrbCqlgclcHBSRaswvXziJ0ZW7iw3UEMsKkkKvELayWyBuOPa2T5i1nj6gFOeIsqvrg==}

  '@polkadot-api/json-rpc-provider@0.0.1':
    resolution: {integrity: sha512-/SMC/l7foRjpykLTUTacIH05H3mr9ip8b5xxfwXlVezXrNVLp3Cv0GX6uItkKd+ZjzVPf3PFrDF2B2/HLSNESA==}

  '@polkadot-api/merkleize-metadata@1.1.18':
    resolution: {integrity: sha512-WKP4urGv6YDO9rGeCLX+I/I0uJCXunytNzyPfBMOK9dwJD48UpX+oHf2aNnWvP4j9zQImY/oaBQQ9Sp89ABZOw==}

  '@polkadot-api/metadata-builders@0.12.2':
    resolution: {integrity: sha512-Mmivj1YZve1fCkM90eIIo73B0jkiqMA3zwhFcqYaBfuAu4x5t0rt+Ucfx76t4qxJOhG8wXp/tmdbzWIrWG909A==}

  '@polkadot-api/metadata-builders@0.3.2':
    resolution: {integrity: sha512-TKpfoT6vTb+513KDzMBTfCb/ORdgRnsS3TDFpOhAhZ08ikvK+hjHMt5plPiAX/OWkm1Wc9I3+K6W0hX5Ab7MVg==}

  '@polkadot-api/observable-client@0.3.2':
    resolution: {integrity: sha512-HGgqWgEutVyOBXoGOPp4+IAq6CNdK/3MfQJmhCJb8YaJiaK4W6aRGrdQuQSTPHfERHCARt9BrOmEvTXAT257Ug==}
    peerDependencies:
      '@polkadot-api/substrate-client': 0.1.4
      rxjs: '>=7.8.0'

  '@polkadot-api/substrate-bindings@0.14.0':
    resolution: {integrity: sha512-ZmZnw4IbxCXIqI1thEtQ83WrXwsvkqnbo0S6GRzbmrfZFh2JyVxGckPrMMLPH3ScqGgNJJkEdGGU/jSFffqTCA==}

  '@polkadot-api/substrate-bindings@0.6.0':
    resolution: {integrity: sha512-lGuhE74NA1/PqdN7fKFdE5C1gNYX357j1tWzdlPXI0kQ7h3kN0zfxNOpPUN7dIrPcOFZ6C0tRRVrBylXkI6xPw==}

  '@polkadot-api/substrate-client@0.1.4':
    resolution: {integrity: sha512-MljrPobN0ZWTpn++da9vOvt+Ex+NlqTlr/XT7zi9sqPtDJiQcYl+d29hFAgpaeTqbeQKZwz3WDE9xcEfLE8c5A==}

  '@polkadot-api/utils@0.1.0':
    resolution: {integrity: sha512-MXzWZeuGxKizPx2Xf/47wx9sr/uxKw39bVJUptTJdsaQn/TGq+z310mHzf1RCGvC1diHM8f593KrnDgc9oNbJA==}

  '@polkadot-api/utils@0.2.0':
    resolution: {integrity: sha512-nY3i5fQJoAxU4n3bD7Fs208/KR2J95SGfVc58kDjbRYN5a84kWaGEqzjBNtP9oqht49POM8Bm9mbIrkvC1Bzuw==}

  '@polkadot/api-augment@16.2.2':
    resolution: {integrity: sha512-ZxHOhbMIzV563n4KdS4ldUlhgWhpLBgrOef7HLV53tZYtnJFNMN6o6bFU2ieoxNrcN4uzyK5Pt0OIfbFSOGMGw==}
    engines: {node: '>=18'}

  '@polkadot/api-base@16.2.2':
    resolution: {integrity: sha512-p8rVBMMkHsP4PyGfEL89NoSYsTjCMxBGYWOBeF6OP+/uzE4wmCxGCvNLrG75dh5P/q0EU0AqXuvunY6gQYQJ2g==}
    engines: {node: '>=18'}

  '@polkadot/api-derive@16.2.2':
    resolution: {integrity: sha512-RQ7pwKnzBj7IlvCSH5Rn8FLBO0z/hLXkFkkur6DDVwxlwbcGbvXsebYHl6vO2UxIyw0nasSz//qHQu/WsqvjZg==}
    engines: {node: '>=18'}

  '@polkadot/api@16.2.2':
    resolution: {integrity: sha512-tTXdmXNKwy9EtmoktBuTig2EdsmtDyOrdR1Bk5WREJ/SElg99bl32GSwAbFG7mSYwdDWfRctQa3Hu2kvfb4CLw==}
    engines: {node: '>=18'}

  '@polkadot/keyring@13.5.2':
    resolution: {integrity: sha512-GY6DstuR7KdBeGS/3K+AbRmiFNA4necfQjop4YzD3ndXzjJW1aJ+o9f7F1wjgu39O7Jy/If17MDWvw8ijJ6+1A==}
    engines: {node: '>=18'}
    peerDependencies:
      '@polkadot/util': 13.5.2
      '@polkadot/util-crypto': 13.5.2

  '@polkadot/networks@13.5.2':
    resolution: {integrity: sha512-PyP6x+O5AFymGP95J77wmg1oYKXYbA/08bUG8dzsHyzi6rXX/Po2J0BBsIbcc/dyjQff/7XM4ATfUc0SeExoWA==}
    engines: {node: '>=18'}

  '@polkadot/rpc-augment@16.2.2':
    resolution: {integrity: sha512-k6aXXgOeYqFE89CU6TtcjUcmK710qaP7P6Qrpij4SwDgAQrT+g0N8VKoyiKDR6LPagfiOrM0mpMmtyq9fIroRQ==}
    engines: {node: '>=18'}

  '@polkadot/rpc-core@16.2.2':
    resolution: {integrity: sha512-YIxRVG/d1Mwsme1lAwPq6Ub0tzGaBu9XG6O8Sh66BA/lmzS7FY+lEcGpPyu2FyrnbRXL0hT2DLD6dvauxY0ZvQ==}
    engines: {node: '>=18'}

  '@polkadot/rpc-provider@16.2.2':
    resolution: {integrity: sha512-a3jKyhjuIl7e68VfMjZWS4dKw5FLyV9Z/kEeG1XbwZrLPuUp0vLFxOcuYH52Lx+jWbUn47LHGlu1T1djZHKPOQ==}
    engines: {node: '>=18'}

  '@polkadot/types-augment@16.2.2':
    resolution: {integrity: sha512-+LmWPa8a/ospFcMennGO8Qikijx8uqp+jRgRD4rWAb/y6p+LrdTbLPOOVh6UOtqweKxLazw9JvXcZPdKT4VAyA==}
    engines: {node: '>=18'}

  '@polkadot/types-codec@16.2.2':
    resolution: {integrity: sha512-g8p8pfuUgKBWqJNbrVg3bgCiCl5YIoXfaF3RePcTcRzHEua0DnkRjw6bGmJjMDOfe1V7HJ8O5UNNMtQCnKUQzg==}
    engines: {node: '>=18'}

  '@polkadot/types-create@16.2.2':
    resolution: {integrity: sha512-K+q5v9TQJzPTvHqhGY3Hzl2EslYQuZVgl/+0U8UBEGQ+o20pmi+z3jUmcI3eH8bB9RVMbE7yhFzAgsQaaYc67w==}
    engines: {node: '>=18'}

  '@polkadot/types-known@16.2.2':
    resolution: {integrity: sha512-66MhpLG7Q4ysGZGJPdEGVN0WOnC5Eye74HrfyW1GKKaEH/uhloG0+W+m2H+TN1r79N5g2vjiryg8cuZJ0qAVlw==}
    engines: {node: '>=18'}

  '@polkadot/types-support@16.2.2':
    resolution: {integrity: sha512-C/oEOXEMNML05VDDKBYknoR+pX3cvtqXK8gL3tV4htbCAI5YDa/GSg289cC+QK0ymzTO6ezE/8bQkycISMBTVw==}
    engines: {node: '>=18'}

  '@polkadot/types@16.2.2':
    resolution: {integrity: sha512-/SLtOhRCntSmgOdj/kNxCW20y+jXuBw3MLzVxoJv8qhcZALXl1h6Z9NVBc6LbtVM9z3DmKAFsQzNr7zxU0JdIA==}
    engines: {node: '>=18'}

  '@polkadot/util-crypto@13.5.2':
    resolution: {integrity: sha512-rUqsg7I7LS8KliDNuIIv67qcDQOcNhAHsgkN4NKxS5/erENz8dfu7PRU+M0QIoZiez6pf4GyNp0eCiyJuMUunw==}
    engines: {node: '>=18'}
    peerDependencies:
      '@polkadot/util': 13.5.2

  '@polkadot/util@13.5.2':
    resolution: {integrity: sha512-GcUzHnyp5q6+LMvoqi+5MA8br4c5XuDPqAUpAaTR/YCSL+e1/QAIswX1rRBp446rUmXeAxHbaL6LYYI/CUV0Bw==}
    engines: {node: '>=18'}

  '@polkadot/wasm-bridge@7.4.1':
    resolution: {integrity: sha512-tdkJaV453tezBxhF39r4oeG0A39sPKGDJmN81LYLf+Fihb7astzwju+u75BRmDrHZjZIv00un3razJEWCxze6g==}
    engines: {node: '>=18'}
    peerDependencies:
      '@polkadot/util': '*'
      '@polkadot/x-randomvalues': '*'

  '@polkadot/wasm-crypto-asmjs@7.4.1':
    resolution: {integrity: sha512-pwU8QXhUW7IberyHJIQr37IhbB6DPkCG5FhozCiNTq4vFBsFPjm9q8aZh7oX1QHQaiAZa2m2/VjIVE+FHGbvHQ==}
    engines: {node: '>=18'}
    peerDependencies:
      '@polkadot/util': '*'

  '@polkadot/wasm-crypto-init@7.4.1':
    resolution: {integrity: sha512-AVka33+f7MvXEEIGq5U0dhaA2SaXMXnxVCQyhJTaCnJ5bRDj0Xlm3ijwDEQUiaDql7EikbkkRtmlvs95eSUWYQ==}
    engines: {node: '>=18'}
    peerDependencies:
      '@polkadot/util': '*'
      '@polkadot/x-randomvalues': '*'

  '@polkadot/wasm-crypto-wasm@7.4.1':
    resolution: {integrity: sha512-PE1OAoupFR0ZOV2O8tr7D1FEUAwaggzxtfs3Aa5gr+yxlSOaWUKeqsOYe1KdrcjmZVV3iINEAXxgrbzCmiuONg==}
    engines: {node: '>=18'}
    peerDependencies:
      '@polkadot/util': '*'

  '@polkadot/wasm-crypto@7.4.1':
    resolution: {integrity: sha512-kHN/kF7hYxm1y0WeFLWeWir6oTzvcFmR4N8fJJokR+ajYbdmrafPN+6iLgQVbhZnDdxyv9jWDuRRsDnBx8tPMQ==}
    engines: {node: '>=18'}
    peerDependencies:
      '@polkadot/util': '*'
      '@polkadot/x-randomvalues': '*'

  '@polkadot/wasm-util@7.4.1':
    resolution: {integrity: sha512-RAcxNFf3zzpkr+LX/ItAsvj+QyM56TomJ0xjUMo4wKkHjwsxkz4dWJtx5knIgQz/OthqSDMR59VNEycQeNuXzA==}
    engines: {node: '>=18'}
    peerDependencies:
      '@polkadot/util': '*'

  '@polkadot/x-bigint@13.5.2':
    resolution: {integrity: sha512-BgMtPLTth/5ChdaYJZ+53MVbH80kSz46Pz2nmmZBmoocrvZ++JMP6fBQTfRBVuWkWOK/fy8vsQ46Kk3EHKHh/g==}
    engines: {node: '>=18'}

  '@polkadot/x-fetch@13.5.2':
    resolution: {integrity: sha512-nWAHwZfhSJELIULlebqmHk2cURehBleFAdWTYjuA0QctwTQZSaUyM1qqPKQII7Pv0N6DE2UKP5jYO9U2C3npNw==}
    engines: {node: '>=18'}

  '@polkadot/x-global@13.5.2':
    resolution: {integrity: sha512-i5zbd200BWqlmZT5I8SrtAwLmtwysua7znmQPLP31l6P462awN23TGhnd1J53CC4kibQRDLIBIsOHnjgMb7B9g==}
    engines: {node: '>=18'}

  '@polkadot/x-randomvalues@13.5.2':
    resolution: {integrity: sha512-7D213nRxwUci+7IdIh6X8KVX82hY57SeAXf7De9U/ixOMhl/fXITs6h+aJaue5428pit+O27yZJRgxtcB8Kgmw==}
    engines: {node: '>=18'}
    peerDependencies:
      '@polkadot/util': 13.5.2
      '@polkadot/wasm-util': '*'

  '@polkadot/x-textdecoder@13.5.2':
    resolution: {integrity: sha512-EcObuElCE71GVn9kB1Q7mdluFBC7UAti3whDo62o2YYjsXTouoBQV6d3DvQRi3n+oq5MwnPJs7/1f3aqIXcEJQ==}
    engines: {node: '>=18'}

  '@polkadot/x-textencoder@13.5.2':
    resolution: {integrity: sha512-mLOuI/ycuQJfvUynbavr91OmyE4aeZ+Jsh/LO21QiT0IVxO3tbVksTJHntOd3QSppQfkadIkJby9/MWOCeVmKQ==}
    engines: {node: '>=18'}

  '@polkadot/x-ws@13.5.2':
    resolution: {integrity: sha512-tsnk6k+UVyMB82g195SgJE735WHd1/Wlhip28P+jYi9ebi6zi7T8ZNqsNT/aHxcbcdyZ454WQ4s9c+t7RoHhAA==}
    engines: {node: '>=18'}

  '@radix-ui/number@1.1.1':
    resolution: {integrity: sha512-MkKCwxlXTgz6CFoJx3pCwn07GKp36+aZyu/u2Ln2VrA5DcdyCZkASEDBTd8x5whTQQL5CiYf4prXKLcgQdv29g==}

  '@radix-ui/primitive@1.1.2':
    resolution: {integrity: sha512-XnbHrrprsNqZKQhStrSwgRUQzoCI1glLzdw79xiZPoofhGICeZRSQ3dIxAKH1gb3OHfNf4d6f+vAv3kil2eggA==}

  '@radix-ui/react-arrow@1.1.7':
    resolution: {integrity: sha512-F+M1tLhO+mlQaOWspE8Wstg+z6PwxwRd8oQ8IXceWz92kfAmalTRf0EjrouQeo7QssEPfCn05B4Ihs1K9WQ/7w==}
    peerDependencies:
      '@types/react': '*'
      '@types/react-dom': '*'
      react: ^16.8 || ^17.0 || ^18.0 || ^19.0 || ^19.0.0-rc
      react-dom: ^16.8 || ^17.0 || ^18.0 || ^19.0 || ^19.0.0-rc
    peerDependenciesMeta:
      '@types/react':
        optional: true
      '@types/react-dom':
        optional: true

  '@radix-ui/react-checkbox@1.3.2':
    resolution: {integrity: sha512-yd+dI56KZqawxKZrJ31eENUwqc1QSqg4OZ15rybGjF2ZNwMO+wCyHzAVLRp9qoYJf7kYy0YpZ2b0JCzJ42HZpA==}
    peerDependencies:
      '@types/react': '*'
      '@types/react-dom': '*'
      react: ^16.8 || ^17.0 || ^18.0 || ^19.0 || ^19.0.0-rc
      react-dom: ^16.8 || ^17.0 || ^18.0 || ^19.0 || ^19.0.0-rc
    peerDependenciesMeta:
      '@types/react':
        optional: true
      '@types/react-dom':
        optional: true

  '@radix-ui/react-collection@1.1.7':
    resolution: {integrity: sha512-Fh9rGN0MoI4ZFUNyfFVNU4y9LUz93u9/0K+yLgA2bwRojxM8JU1DyvvMBabnZPBgMWREAJvU2jjVzq+LrFUglw==}
    peerDependencies:
      '@types/react': '*'
      '@types/react-dom': '*'
      react: ^16.8 || ^17.0 || ^18.0 || ^19.0 || ^19.0.0-rc
      react-dom: ^16.8 || ^17.0 || ^18.0 || ^19.0 || ^19.0.0-rc
    peerDependenciesMeta:
      '@types/react':
        optional: true
      '@types/react-dom':
        optional: true

  '@radix-ui/react-compose-refs@1.1.2':
    resolution: {integrity: sha512-z4eqJvfiNnFMHIIvXP3CY57y2WJs5g2v3X0zm9mEJkrkNv4rDxu+sg9Jh8EkXyeqBkB7SOcboo9dMVqhyrACIg==}
    peerDependencies:
      '@types/react': '*'
      react: ^16.8 || ^17.0 || ^18.0 || ^19.0 || ^19.0.0-rc
    peerDependenciesMeta:
      '@types/react':
        optional: true

  '@radix-ui/react-context@1.1.2':
    resolution: {integrity: sha512-jCi/QKUM2r1Ju5a3J64TH2A5SpKAgh0LpknyqdQ4m6DCV0xJ2HG1xARRwNGPQfi1SLdLWZ1OJz6F4OMBBNiGJA==}
    peerDependencies:
      '@types/react': '*'
      react: ^16.8 || ^17.0 || ^18.0 || ^19.0 || ^19.0.0-rc
    peerDependenciesMeta:
      '@types/react':
        optional: true

  '@radix-ui/react-dialog@1.1.14':
    resolution: {integrity: sha512-+CpweKjqpzTmwRwcYECQcNYbI8V9VSQt0SNFKeEBLgfucbsLssU6Ppq7wUdNXEGb573bMjFhVjKVll8rmV6zMw==}
    peerDependencies:
      '@types/react': '*'
      '@types/react-dom': '*'
      react: ^16.8 || ^17.0 || ^18.0 || ^19.0 || ^19.0.0-rc
      react-dom: ^16.8 || ^17.0 || ^18.0 || ^19.0 || ^19.0.0-rc
    peerDependenciesMeta:
      '@types/react':
        optional: true
      '@types/react-dom':
        optional: true

  '@radix-ui/react-direction@1.1.1':
    resolution: {integrity: sha512-1UEWRX6jnOA2y4H5WczZ44gOOjTEmlqv1uNW4GAJEO5+bauCBhv8snY65Iw5/VOS/ghKN9gr2KjnLKxrsvoMVw==}
    peerDependencies:
      '@types/react': '*'
      react: ^16.8 || ^17.0 || ^18.0 || ^19.0 || ^19.0.0-rc
    peerDependenciesMeta:
      '@types/react':
        optional: true

  '@radix-ui/react-dismissable-layer@1.1.10':
    resolution: {integrity: sha512-IM1zzRV4W3HtVgftdQiiOmA0AdJlCtMLe00FXaHwgt3rAnNsIyDqshvkIW3hj/iu5hu8ERP7KIYki6NkqDxAwQ==}
    peerDependencies:
      '@types/react': '*'
      '@types/react-dom': '*'
      react: ^16.8 || ^17.0 || ^18.0 || ^19.0 || ^19.0.0-rc
      react-dom: ^16.8 || ^17.0 || ^18.0 || ^19.0 || ^19.0.0-rc
    peerDependenciesMeta:
      '@types/react':
        optional: true
      '@types/react-dom':
        optional: true

  '@radix-ui/react-dropdown-menu@2.1.15':
    resolution: {integrity: sha512-mIBnOjgwo9AH3FyKaSWoSu/dYj6VdhJ7frEPiGTeXCdUFHjl9h3mFh2wwhEtINOmYXWhdpf1rY2minFsmaNgVQ==}
    peerDependencies:
      '@types/react': '*'
      '@types/react-dom': '*'
      react: ^16.8 || ^17.0 || ^18.0 || ^19.0 || ^19.0.0-rc
      react-dom: ^16.8 || ^17.0 || ^18.0 || ^19.0 || ^19.0.0-rc
    peerDependenciesMeta:
      '@types/react':
        optional: true
      '@types/react-dom':
        optional: true

  '@radix-ui/react-focus-guards@1.1.2':
    resolution: {integrity: sha512-fyjAACV62oPV925xFCrH8DR5xWhg9KYtJT4s3u54jxp+L/hbpTY2kIeEFFbFe+a/HCE94zGQMZLIpVTPVZDhaA==}
    peerDependencies:
      '@types/react': '*'
      react: ^16.8 || ^17.0 || ^18.0 || ^19.0 || ^19.0.0-rc
    peerDependenciesMeta:
      '@types/react':
        optional: true

  '@radix-ui/react-focus-scope@1.1.7':
    resolution: {integrity: sha512-t2ODlkXBQyn7jkl6TNaw/MtVEVvIGelJDCG41Okq/KwUsJBwQ4XVZsHAVUkK4mBv3ewiAS3PGuUWuY2BoK4ZUw==}
    peerDependencies:
      '@types/react': '*'
      '@types/react-dom': '*'
      react: ^16.8 || ^17.0 || ^18.0 || ^19.0 || ^19.0.0-rc
      react-dom: ^16.8 || ^17.0 || ^18.0 || ^19.0 || ^19.0.0-rc
    peerDependenciesMeta:
      '@types/react':
        optional: true
      '@types/react-dom':
        optional: true

  '@radix-ui/react-hover-card@1.1.14':
    resolution: {integrity: sha512-CPYZ24Mhirm+g6D8jArmLzjYu4Eyg3TTUHswR26QgzXBHBe64BO/RHOJKzmF/Dxb4y4f9PKyJdwm/O/AhNkb+Q==}
    peerDependencies:
      '@types/react': '*'
      '@types/react-dom': '*'
      react: ^16.8 || ^17.0 || ^18.0 || ^19.0 || ^19.0.0-rc
      react-dom: ^16.8 || ^17.0 || ^18.0 || ^19.0 || ^19.0.0-rc
    peerDependenciesMeta:
      '@types/react':
        optional: true
      '@types/react-dom':
        optional: true

  '@radix-ui/react-icons@1.3.2':
    resolution: {integrity: sha512-fyQIhGDhzfc9pK2kH6Pl9c4BDJGfMkPqkyIgYDthyNYoNg3wVhoJMMh19WS4Up/1KMPFVpNsT2q3WmXn2N1m6g==}
    peerDependencies:
      react: ^16.x || ^17.x || ^18.x || ^19.0.0 || ^19.0.0-rc

  '@radix-ui/react-id@1.1.1':
    resolution: {integrity: sha512-kGkGegYIdQsOb4XjsfM97rXsiHaBwco+hFI66oO4s9LU+PLAC5oJ7khdOVFxkhsmlbpUqDAvXw11CluXP+jkHg==}
    peerDependencies:
      '@types/react': '*'
      react: ^16.8 || ^17.0 || ^18.0 || ^19.0 || ^19.0.0-rc
    peerDependenciesMeta:
      '@types/react':
        optional: true

  '@radix-ui/react-menu@2.1.15':
    resolution: {integrity: sha512-tVlmA3Vb9n8SZSd+YSbuFR66l87Wiy4du+YE+0hzKQEANA+7cWKH1WgqcEX4pXqxUFQKrWQGHdvEfw00TjFiew==}
    peerDependencies:
      '@types/react': '*'
      '@types/react-dom': '*'
      react: ^16.8 || ^17.0 || ^18.0 || ^19.0 || ^19.0.0-rc
      react-dom: ^16.8 || ^17.0 || ^18.0 || ^19.0 || ^19.0.0-rc
    peerDependenciesMeta:
      '@types/react':
        optional: true
      '@types/react-dom':
        optional: true

  '@radix-ui/react-popper@1.2.7':
    resolution: {integrity: sha512-IUFAccz1JyKcf/RjB552PlWwxjeCJB8/4KxT7EhBHOJM+mN7LdW+B3kacJXILm32xawcMMjb2i0cIZpo+f9kiQ==}
    peerDependencies:
      '@types/react': '*'
      '@types/react-dom': '*'
      react: ^16.8 || ^17.0 || ^18.0 || ^19.0 || ^19.0.0-rc
      react-dom: ^16.8 || ^17.0 || ^18.0 || ^19.0 || ^19.0.0-rc
    peerDependenciesMeta:
      '@types/react':
        optional: true
      '@types/react-dom':
        optional: true

  '@radix-ui/react-portal@1.1.9':
    resolution: {integrity: sha512-bpIxvq03if6UNwXZ+HTK71JLh4APvnXntDc6XOX8UVq4XQOVl7lwok0AvIl+b8zgCw3fSaVTZMpAPPagXbKmHQ==}
    peerDependencies:
      '@types/react': '*'
      '@types/react-dom': '*'
      react: ^16.8 || ^17.0 || ^18.0 || ^19.0 || ^19.0.0-rc
      react-dom: ^16.8 || ^17.0 || ^18.0 || ^19.0 || ^19.0.0-rc
    peerDependenciesMeta:
      '@types/react':
        optional: true
      '@types/react-dom':
        optional: true

  '@radix-ui/react-presence@1.1.4':
    resolution: {integrity: sha512-ueDqRbdc4/bkaQT3GIpLQssRlFgWaL/U2z/S31qRwwLWoxHLgry3SIfCwhxeQNbirEUXFa+lq3RL3oBYXtcmIA==}
    peerDependencies:
      '@types/react': '*'
      '@types/react-dom': '*'
      react: ^16.8 || ^17.0 || ^18.0 || ^19.0 || ^19.0.0-rc
      react-dom: ^16.8 || ^17.0 || ^18.0 || ^19.0 || ^19.0.0-rc
    peerDependenciesMeta:
      '@types/react':
        optional: true
      '@types/react-dom':
        optional: true

  '@radix-ui/react-primitive@2.1.3':
    resolution: {integrity: sha512-m9gTwRkhy2lvCPe6QJp4d3G1TYEUHn/FzJUtq9MjH46an1wJU+GdoGC5VLof8RX8Ft/DlpshApkhswDLZzHIcQ==}
    peerDependencies:
      '@types/react': '*'
      '@types/react-dom': '*'
      react: ^16.8 || ^17.0 || ^18.0 || ^19.0 || ^19.0.0-rc
      react-dom: ^16.8 || ^17.0 || ^18.0 || ^19.0 || ^19.0.0-rc
    peerDependenciesMeta:
      '@types/react':
        optional: true
      '@types/react-dom':
        optional: true

  '@radix-ui/react-progress@1.1.7':
    resolution: {integrity: sha512-vPdg/tF6YC/ynuBIJlk1mm7Le0VgW6ub6J2UWnTQ7/D23KXcPI1qy+0vBkgKgd38RCMJavBXpB83HPNFMTb0Fg==}
    peerDependencies:
      '@types/react': '*'
      '@types/react-dom': '*'
      react: ^16.8 || ^17.0 || ^18.0 || ^19.0 || ^19.0.0-rc
      react-dom: ^16.8 || ^17.0 || ^18.0 || ^19.0 || ^19.0.0-rc
    peerDependenciesMeta:
      '@types/react':
        optional: true
      '@types/react-dom':
        optional: true

  '@radix-ui/react-roving-focus@1.1.10':
    resolution: {integrity: sha512-dT9aOXUen9JSsxnMPv/0VqySQf5eDQ6LCk5Sw28kamz8wSOW2bJdlX2Bg5VUIIcV+6XlHpWTIuTPCf/UNIyq8Q==}
    peerDependencies:
      '@types/react': '*'
      '@types/react-dom': '*'
      react: ^16.8 || ^17.0 || ^18.0 || ^19.0 || ^19.0.0-rc
      react-dom: ^16.8 || ^17.0 || ^18.0 || ^19.0 || ^19.0.0-rc
    peerDependenciesMeta:
      '@types/react':
        optional: true
      '@types/react-dom':
        optional: true

  '@radix-ui/react-select@2.2.5':
    resolution: {integrity: sha512-HnMTdXEVuuyzx63ME0ut4+sEMYW6oouHWNGUZc7ddvUWIcfCva/AMoqEW/3wnEllriMWBa0RHspCYnfCWJQYmA==}
    peerDependencies:
      '@types/react': '*'
      '@types/react-dom': '*'
      react: ^16.8 || ^17.0 || ^18.0 || ^19.0 || ^19.0.0-rc
      react-dom: ^16.8 || ^17.0 || ^18.0 || ^19.0 || ^19.0.0-rc
    peerDependenciesMeta:
      '@types/react':
        optional: true
      '@types/react-dom':
        optional: true

  '@radix-ui/react-slot@1.2.3':
    resolution: {integrity: sha512-aeNmHnBxbi2St0au6VBVC7JXFlhLlOnvIIlePNniyUNAClzmtAUEY8/pBiK3iHjufOlwA+c20/8jngo7xcrg8A==}
    peerDependencies:
      '@types/react': '*'
      react: ^16.8 || ^17.0 || ^18.0 || ^19.0 || ^19.0.0-rc
    peerDependenciesMeta:
      '@types/react':
        optional: true

  '@radix-ui/react-switch@1.2.5':
    resolution: {integrity: sha512-5ijLkak6ZMylXsaImpZ8u4Rlf5grRmoc0p0QeX9VJtlrM4f5m3nCTX8tWga/zOA8PZYIR/t0p2Mnvd7InrJ6yQ==}
    peerDependencies:
      '@types/react': '*'
      '@types/react-dom': '*'
      react: ^16.8 || ^17.0 || ^18.0 || ^19.0 || ^19.0.0-rc
      react-dom: ^16.8 || ^17.0 || ^18.0 || ^19.0 || ^19.0.0-rc
    peerDependenciesMeta:
      '@types/react':
        optional: true
      '@types/react-dom':
        optional: true

  '@radix-ui/react-tabs@1.1.12':
    resolution: {integrity: sha512-GTVAlRVrQrSw3cEARM0nAx73ixrWDPNZAruETn3oHCNP6SbZ/hNxdxp+u7VkIEv3/sFoLq1PfcHrl7Pnp0CDpw==}
    peerDependencies:
      '@types/react': '*'
      '@types/react-dom': '*'
      react: ^16.8 || ^17.0 || ^18.0 || ^19.0 || ^19.0.0-rc
      react-dom: ^16.8 || ^17.0 || ^18.0 || ^19.0 || ^19.0.0-rc
    peerDependenciesMeta:
      '@types/react':
        optional: true
      '@types/react-dom':
        optional: true

  '@radix-ui/react-toast@1.2.14':
    resolution: {integrity: sha512-nAP5FBxBJGQ/YfUB+r+O6USFVkWq3gAInkxyEnmvEV5jtSbfDhfa4hwX8CraCnbjMLsE7XSf/K75l9xXY7joWg==}
    peerDependencies:
      '@types/react': '*'
      '@types/react-dom': '*'
      react: ^16.8 || ^17.0 || ^18.0 || ^19.0 || ^19.0.0-rc
      react-dom: ^16.8 || ^17.0 || ^18.0 || ^19.0 || ^19.0.0-rc
    peerDependenciesMeta:
      '@types/react':
        optional: true
      '@types/react-dom':
        optional: true

  '@radix-ui/react-toggle-group@1.1.10':
    resolution: {integrity: sha512-kiU694Km3WFLTC75DdqgM/3Jauf3rD9wxeS9XtyWFKsBUeZA337lC+6uUazT7I1DhanZ5gyD5Stf8uf2dbQxOQ==}
    peerDependencies:
      '@types/react': '*'
      '@types/react-dom': '*'
      react: ^16.8 || ^17.0 || ^18.0 || ^19.0 || ^19.0.0-rc
      react-dom: ^16.8 || ^17.0 || ^18.0 || ^19.0 || ^19.0.0-rc
    peerDependenciesMeta:
      '@types/react':
        optional: true
      '@types/react-dom':
        optional: true

  '@radix-ui/react-toggle@1.1.9':
    resolution: {integrity: sha512-ZoFkBBz9zv9GWer7wIjvdRxmh2wyc2oKWw6C6CseWd6/yq1DK/l5lJ+wnsmFwJZbBYqr02mrf8A2q/CVCuM3ZA==}
    peerDependencies:
      '@types/react': '*'
      '@types/react-dom': '*'
      react: ^16.8 || ^17.0 || ^18.0 || ^19.0 || ^19.0.0-rc
      react-dom: ^16.8 || ^17.0 || ^18.0 || ^19.0 || ^19.0.0-rc
    peerDependenciesMeta:
      '@types/react':
        optional: true
      '@types/react-dom':
        optional: true

  '@radix-ui/react-tooltip@1.2.7':
    resolution: {integrity: sha512-Ap+fNYwKTYJ9pzqW+Xe2HtMRbQ/EeWkj2qykZ6SuEV4iS/o1bZI5ssJbk4D2r8XuDuOBVz/tIx2JObtuqU+5Zw==}
    peerDependencies:
      '@types/react': '*'
      '@types/react-dom': '*'
      react: ^16.8 || ^17.0 || ^18.0 || ^19.0 || ^19.0.0-rc
      react-dom: ^16.8 || ^17.0 || ^18.0 || ^19.0 || ^19.0.0-rc
    peerDependenciesMeta:
      '@types/react':
        optional: true
      '@types/react-dom':
        optional: true

  '@radix-ui/react-use-callback-ref@1.1.1':
    resolution: {integrity: sha512-FkBMwD+qbGQeMu1cOHnuGB6x4yzPjho8ap5WtbEJ26umhgqVXbhekKUQO+hZEL1vU92a3wHwdp0HAcqAUF5iDg==}
    peerDependencies:
      '@types/react': '*'
      react: ^16.8 || ^17.0 || ^18.0 || ^19.0 || ^19.0.0-rc
    peerDependenciesMeta:
      '@types/react':
        optional: true

  '@radix-ui/react-use-controllable-state@1.2.2':
    resolution: {integrity: sha512-BjasUjixPFdS+NKkypcyyN5Pmg83Olst0+c6vGov0diwTEo6mgdqVR6hxcEgFuh4QrAs7Rc+9KuGJ9TVCj0Zzg==}
    peerDependencies:
      '@types/react': '*'
      react: ^16.8 || ^17.0 || ^18.0 || ^19.0 || ^19.0.0-rc
    peerDependenciesMeta:
      '@types/react':
        optional: true

  '@radix-ui/react-use-effect-event@0.0.2':
    resolution: {integrity: sha512-Qp8WbZOBe+blgpuUT+lw2xheLP8q0oatc9UpmiemEICxGvFLYmHm9QowVZGHtJlGbS6A6yJ3iViad/2cVjnOiA==}
    peerDependencies:
      '@types/react': '*'
      react: ^16.8 || ^17.0 || ^18.0 || ^19.0 || ^19.0.0-rc
    peerDependenciesMeta:
      '@types/react':
        optional: true

  '@radix-ui/react-use-escape-keydown@1.1.1':
    resolution: {integrity: sha512-Il0+boE7w/XebUHyBjroE+DbByORGR9KKmITzbR7MyQ4akpORYP/ZmbhAr0DG7RmmBqoOnZdy2QlvajJ2QA59g==}
    peerDependencies:
      '@types/react': '*'
      react: ^16.8 || ^17.0 || ^18.0 || ^19.0 || ^19.0.0-rc
    peerDependenciesMeta:
      '@types/react':
        optional: true

  '@radix-ui/react-use-layout-effect@1.1.1':
    resolution: {integrity: sha512-RbJRS4UWQFkzHTTwVymMTUv8EqYhOp8dOOviLj2ugtTiXRaRQS7GLGxZTLL1jWhMeoSCf5zmcZkqTl9IiYfXcQ==}
    peerDependencies:
      '@types/react': '*'
      react: ^16.8 || ^17.0 || ^18.0 || ^19.0 || ^19.0.0-rc
    peerDependenciesMeta:
      '@types/react':
        optional: true

  '@radix-ui/react-use-previous@1.1.1':
    resolution: {integrity: sha512-2dHfToCj/pzca2Ck724OZ5L0EVrr3eHRNsG/b3xQJLA2hZpVCS99bLAX+hm1IHXDEnzU6by5z/5MIY794/a8NQ==}
    peerDependencies:
      '@types/react': '*'
      react: ^16.8 || ^17.0 || ^18.0 || ^19.0 || ^19.0.0-rc
    peerDependenciesMeta:
      '@types/react':
        optional: true

  '@radix-ui/react-use-rect@1.1.1':
    resolution: {integrity: sha512-QTYuDesS0VtuHNNvMh+CjlKJ4LJickCMUAqjlE3+j8w+RlRpwyX3apEQKGFzbZGdo7XNG1tXa+bQqIE7HIXT2w==}
    peerDependencies:
      '@types/react': '*'
      react: ^16.8 || ^17.0 || ^18.0 || ^19.0 || ^19.0.0-rc
    peerDependenciesMeta:
      '@types/react':
        optional: true

  '@radix-ui/react-use-size@1.1.1':
    resolution: {integrity: sha512-ewrXRDTAqAXlkl6t/fkXWNAhFX9I+CkKlw6zjEwk86RSPKwZr3xpBRso655aqYafwtnbpHLj6toFzmd6xdVptQ==}
    peerDependencies:
      '@types/react': '*'
      react: ^16.8 || ^17.0 || ^18.0 || ^19.0 || ^19.0.0-rc
    peerDependenciesMeta:
      '@types/react':
        optional: true

  '@radix-ui/react-visually-hidden@1.2.3':
    resolution: {integrity: sha512-pzJq12tEaaIhqjbzpCuv/OypJY/BPavOofm+dbab+MHLajy277+1lLm6JFcGgF5eskJ6mquGirhXY2GD/8u8Ug==}
    peerDependencies:
      '@types/react': '*'
      '@types/react-dom': '*'
      react: ^16.8 || ^17.0 || ^18.0 || ^19.0 || ^19.0.0-rc
      react-dom: ^16.8 || ^17.0 || ^18.0 || ^19.0 || ^19.0.0-rc
    peerDependenciesMeta:
      '@types/react':
        optional: true
      '@types/react-dom':
        optional: true

  '@radix-ui/rect@1.1.1':
    resolution: {integrity: sha512-HPwpGIzkl28mWyZqG52jiqDJ12waP11Pa1lGoiyUkIEuMLBP0oeK/C89esbXrxsky5we7dfd8U58nm0SgAWpVw==}

  '@rolldown/pluginutils@1.0.0-beta.19':
    resolution: {integrity: sha512-3FL3mnMbPu0muGOCaKAhhFEYmqv9eTfPSJRJmANrCwtgK8VuxpsZDGK+m0LYAGoyO8+0j5uRe4PeyPDK1yA/hA==}

  '@rollup/rollup-android-arm-eabi@4.44.1':
    resolution: {integrity: sha512-JAcBr1+fgqx20m7Fwe1DxPUl/hPkee6jA6Pl7n1v2EFiktAHenTaXl5aIFjUIEsfn9w3HE4gK1lEgNGMzBDs1w==}
    cpu: [arm]
    os: [android]

  '@rollup/rollup-android-arm64@4.44.1':
    resolution: {integrity: sha512-RurZetXqTu4p+G0ChbnkwBuAtwAbIwJkycw1n6GvlGlBuS4u5qlr5opix8cBAYFJgaY05TWtM+LaoFggUmbZEQ==}
    cpu: [arm64]
    os: [android]

  '@rollup/rollup-darwin-arm64@4.44.1':
    resolution: {integrity: sha512-fM/xPesi7g2M7chk37LOnmnSTHLG/v2ggWqKj3CCA1rMA4mm5KVBT1fNoswbo1JhPuNNZrVwpTvlCVggv8A2zg==}
    cpu: [arm64]
    os: [darwin]

  '@rollup/rollup-darwin-x64@4.44.1':
    resolution: {integrity: sha512-gDnWk57urJrkrHQ2WVx9TSVTH7lSlU7E3AFqiko+bgjlh78aJ88/3nycMax52VIVjIm3ObXnDL2H00e/xzoipw==}
    cpu: [x64]
    os: [darwin]

  '@rollup/rollup-freebsd-arm64@4.44.1':
    resolution: {integrity: sha512-wnFQmJ/zPThM5zEGcnDcCJeYJgtSLjh1d//WuHzhf6zT3Md1BvvhJnWoy+HECKu2bMxaIcfWiu3bJgx6z4g2XA==}
    cpu: [arm64]
    os: [freebsd]

  '@rollup/rollup-freebsd-x64@4.44.1':
    resolution: {integrity: sha512-uBmIxoJ4493YATvU2c0upGz87f99e3wop7TJgOA/bXMFd2SvKCI7xkxY/5k50bv7J6dw1SXT4MQBQSLn8Bb/Uw==}
    cpu: [x64]
    os: [freebsd]

  '@rollup/rollup-linux-arm-gnueabihf@4.44.1':
    resolution: {integrity: sha512-n0edDmSHlXFhrlmTK7XBuwKlG5MbS7yleS1cQ9nn4kIeW+dJH+ExqNgQ0RrFRew8Y+0V/x6C5IjsHrJmiHtkxQ==}
    cpu: [arm]
    os: [linux]

  '@rollup/rollup-linux-arm-musleabihf@4.44.1':
    resolution: {integrity: sha512-8WVUPy3FtAsKSpyk21kV52HCxB+me6YkbkFHATzC2Yd3yuqHwy2lbFL4alJOLXKljoRw08Zk8/xEj89cLQ/4Nw==}
    cpu: [arm]
    os: [linux]

  '@rollup/rollup-linux-arm64-gnu@4.44.1':
    resolution: {integrity: sha512-yuktAOaeOgorWDeFJggjuCkMGeITfqvPgkIXhDqsfKX8J3jGyxdDZgBV/2kj/2DyPaLiX6bPdjJDTu9RB8lUPQ==}
    cpu: [arm64]
    os: [linux]

  '@rollup/rollup-linux-arm64-musl@4.44.1':
    resolution: {integrity: sha512-W+GBM4ifET1Plw8pdVaecwUgxmiH23CfAUj32u8knq0JPFyK4weRy6H7ooxYFD19YxBulL0Ktsflg5XS7+7u9g==}
    cpu: [arm64]
    os: [linux]

  '@rollup/rollup-linux-loongarch64-gnu@4.44.1':
    resolution: {integrity: sha512-1zqnUEMWp9WrGVuVak6jWTl4fEtrVKfZY7CvcBmUUpxAJ7WcSowPSAWIKa/0o5mBL/Ij50SIf9tuirGx63Ovew==}
    cpu: [loong64]
    os: [linux]

  '@rollup/rollup-linux-powerpc64le-gnu@4.44.1':
    resolution: {integrity: sha512-Rl3JKaRu0LHIx7ExBAAnf0JcOQetQffaw34T8vLlg9b1IhzcBgaIdnvEbbsZq9uZp3uAH+JkHd20Nwn0h9zPjA==}
    cpu: [ppc64]
    os: [linux]

  '@rollup/rollup-linux-riscv64-gnu@4.44.1':
    resolution: {integrity: sha512-j5akelU3snyL6K3N/iX7otLBIl347fGwmd95U5gS/7z6T4ftK288jKq3A5lcFKcx7wwzb5rgNvAg3ZbV4BqUSw==}
    cpu: [riscv64]
    os: [linux]

  '@rollup/rollup-linux-riscv64-musl@4.44.1':
    resolution: {integrity: sha512-ppn5llVGgrZw7yxbIm8TTvtj1EoPgYUAbfw0uDjIOzzoqlZlZrLJ/KuiE7uf5EpTpCTrNt1EdtzF0naMm0wGYg==}
    cpu: [riscv64]
    os: [linux]

  '@rollup/rollup-linux-s390x-gnu@4.44.1':
    resolution: {integrity: sha512-Hu6hEdix0oxtUma99jSP7xbvjkUM/ycke/AQQ4EC5g7jNRLLIwjcNwaUy95ZKBJJwg1ZowsclNnjYqzN4zwkAw==}
    cpu: [s390x]
    os: [linux]

  '@rollup/rollup-linux-x64-gnu@4.44.1':
    resolution: {integrity: sha512-EtnsrmZGomz9WxK1bR5079zee3+7a+AdFlghyd6VbAjgRJDbTANJ9dcPIPAi76uG05micpEL+gPGmAKYTschQw==}
    cpu: [x64]
    os: [linux]

  '@rollup/rollup-linux-x64-musl@4.44.1':
    resolution: {integrity: sha512-iAS4p+J1az6Usn0f8xhgL4PaU878KEtutP4hqw52I4IO6AGoyOkHCxcc4bqufv1tQLdDWFx8lR9YlwxKuv3/3g==}
    cpu: [x64]
    os: [linux]

  '@rollup/rollup-win32-arm64-msvc@4.44.1':
    resolution: {integrity: sha512-NtSJVKcXwcqozOl+FwI41OH3OApDyLk3kqTJgx8+gp6On9ZEt5mYhIsKNPGuaZr3p9T6NWPKGU/03Vw4CNU9qg==}
    cpu: [arm64]
    os: [win32]

  '@rollup/rollup-win32-ia32-msvc@4.44.1':
    resolution: {integrity: sha512-JYA3qvCOLXSsnTR3oiyGws1Dm0YTuxAAeaYGVlGpUsHqloPcFjPg+X0Fj2qODGLNwQOAcCiQmHub/V007kiH5A==}
    cpu: [ia32]
    os: [win32]

  '@rollup/rollup-win32-x64-msvc@4.44.1':
    resolution: {integrity: sha512-J8o22LuF0kTe7m+8PvW9wk3/bRq5+mRo5Dqo6+vXb7otCm3TPhYOJqOaQtGU9YMWQSL3krMnoOxMr0+9E6F3Ug==}
    cpu: [x64]
    os: [win32]

  '@scure/base@1.2.6':
    resolution: {integrity: sha512-g/nm5FgUa//MCj1gV09zTJTaM6KBAHqLN907YVQqf7zC49+DcO4B1so4ZX07Ef10Twr6nuqYEH9GEggFXA4Fmg==}

  '@standard-schema/utils@0.3.0':
    resolution: {integrity: sha512-e7Mew686owMaPJVNNLs55PUvgz371nKgwsc4vxE49zsODpJEnxgxRo2y/OKrqueavXgZNMDVj3DdHFlaSAeU8g==}

  '@substrate/connect-extension-protocol@2.2.2':
    resolution: {integrity: sha512-t66jwrXA0s5Goq82ZtjagLNd7DPGCNjHeehRlE/gcJmJ+G56C0W+2plqOMRicJ8XGR1/YFnUSEqUFiSNbjGrAA==}

  '@substrate/connect-known-chains@1.10.3':
    resolution: {integrity: sha512-OJEZO1Pagtb6bNE3wCikc2wrmvEU5x7GxFFLqqbz1AJYYxSlrPCGu4N2og5YTExo4IcloNMQYFRkBGue0BKZ4w==}

  '@substrate/connect@0.8.11':
    resolution: {integrity: sha512-ofLs1PAO9AtDdPbdyTYj217Pe+lBfTLltdHDs3ds8no0BseoLeAGxpz1mHfi7zB4IxI3YyAiLjH6U8cw4pj4Nw==}
    deprecated: versions below 1.x are no longer maintained

  '@substrate/light-client-extension-helpers@1.0.0':
    resolution: {integrity: sha512-TdKlni1mBBZptOaeVrKnusMg/UBpWUORNDv5fdCaJklP4RJiFOzBCrzC+CyVI5kQzsXBisZ+2pXm+rIjS38kHg==}
    peerDependencies:
      smoldot: 2.x

  '@substrate/ss58-registry@1.51.0':
    resolution: {integrity: sha512-TWDurLiPxndFgKjVavCniytBIw+t4ViOi7TYp9h/D0NMmkEc9klFTo+827eyEJ0lELpqO207Ey7uGxUa+BS1jQ==}

  '@swc/counter@0.1.3':
    resolution: {integrity: sha512-e2BR4lsJkkRlKZ/qCHPw9ZaSxc0MVUd7gtbtaB7aMvHeJVYe8sOB8DBZkP2DtISHGSku9sCK6T6cnY0CtXrOCQ==}

  '@swc/helpers@0.5.15':
    resolution: {integrity: sha512-JQ5TuMi45Owi4/BIMAJBoSQoOJu12oOk/gADqlcUL9JEdHB8vyjUSsxqeNXnmXHjYKMi2WcYtezGEEhqUI/E2g==}

  '@tailwindcss/node@4.1.11':
    resolution: {integrity: sha512-yzhzuGRmv5QyU9qLNg4GTlYI6STedBWRE7NjxP45CsFYYq9taI0zJXZBMqIC/c8fViNLhmrbpSFS57EoxUmD6Q==}

  '@tailwindcss/oxide-android-arm64@4.1.11':
    resolution: {integrity: sha512-3IfFuATVRUMZZprEIx9OGDjG3Ou3jG4xQzNTvjDoKmU9JdmoCohQJ83MYd0GPnQIu89YoJqvMM0G3uqLRFtetg==}
    engines: {node: '>= 10'}
    cpu: [arm64]
    os: [android]

  '@tailwindcss/oxide-darwin-arm64@4.1.11':
    resolution: {integrity: sha512-ESgStEOEsyg8J5YcMb1xl8WFOXfeBmrhAwGsFxxB2CxY9evy63+AtpbDLAyRkJnxLy2WsD1qF13E97uQyP1lfQ==}
    engines: {node: '>= 10'}
    cpu: [arm64]
    os: [darwin]

  '@tailwindcss/oxide-darwin-x64@4.1.11':
    resolution: {integrity: sha512-EgnK8kRchgmgzG6jE10UQNaH9Mwi2n+yw1jWmof9Vyg2lpKNX2ioe7CJdf9M5f8V9uaQxInenZkOxnTVL3fhAw==}
    engines: {node: '>= 10'}
    cpu: [x64]
    os: [darwin]

  '@tailwindcss/oxide-freebsd-x64@4.1.11':
    resolution: {integrity: sha512-xdqKtbpHs7pQhIKmqVpxStnY1skuNh4CtbcyOHeX1YBE0hArj2romsFGb6yUmzkq/6M24nkxDqU8GYrKrz+UcA==}
    engines: {node: '>= 10'}
    cpu: [x64]
    os: [freebsd]

  '@tailwindcss/oxide-linux-arm-gnueabihf@4.1.11':
    resolution: {integrity: sha512-ryHQK2eyDYYMwB5wZL46uoxz2zzDZsFBwfjssgB7pzytAeCCa6glsiJGjhTEddq/4OsIjsLNMAiMlHNYnkEEeg==}
    engines: {node: '>= 10'}
    cpu: [arm]
    os: [linux]

  '@tailwindcss/oxide-linux-arm64-gnu@4.1.11':
    resolution: {integrity: sha512-mYwqheq4BXF83j/w75ewkPJmPZIqqP1nhoghS9D57CLjsh3Nfq0m4ftTotRYtGnZd3eCztgbSPJ9QhfC91gDZQ==}
    engines: {node: '>= 10'}
    cpu: [arm64]
    os: [linux]

  '@tailwindcss/oxide-linux-arm64-musl@4.1.11':
    resolution: {integrity: sha512-m/NVRFNGlEHJrNVk3O6I9ggVuNjXHIPoD6bqay/pubtYC9QIdAMpS+cswZQPBLvVvEF6GtSNONbDkZrjWZXYNQ==}
    engines: {node: '>= 10'}
    cpu: [arm64]
    os: [linux]

  '@tailwindcss/oxide-linux-x64-gnu@4.1.11':
    resolution: {integrity: sha512-YW6sblI7xukSD2TdbbaeQVDysIm/UPJtObHJHKxDEcW2exAtY47j52f8jZXkqE1krdnkhCMGqP3dbniu1Te2Fg==}
    engines: {node: '>= 10'}
    cpu: [x64]
    os: [linux]

  '@tailwindcss/oxide-linux-x64-musl@4.1.11':
    resolution: {integrity: sha512-e3C/RRhGunWYNC3aSF7exsQkdXzQ/M+aYuZHKnw4U7KQwTJotnWsGOIVih0s2qQzmEzOFIJ3+xt7iq67K/p56Q==}
    engines: {node: '>= 10'}
    cpu: [x64]
    os: [linux]

  '@tailwindcss/oxide-wasm32-wasi@4.1.11':
    resolution: {integrity: sha512-Xo1+/GU0JEN/C/dvcammKHzeM6NqKovG+6921MR6oadee5XPBaKOumrJCXvopJ/Qb5TH7LX/UAywbqrP4lax0g==}
    engines: {node: '>=14.0.0'}
    cpu: [wasm32]
    bundledDependencies:
      - '@napi-rs/wasm-runtime'
      - '@emnapi/core'
      - '@emnapi/runtime'
      - '@tybys/wasm-util'
      - '@emnapi/wasi-threads'
      - tslib

  '@tailwindcss/oxide-win32-arm64-msvc@4.1.11':
    resolution: {integrity: sha512-UgKYx5PwEKrac3GPNPf6HVMNhUIGuUh4wlDFR2jYYdkX6pL/rn73zTq/4pzUm8fOjAn5L8zDeHp9iXmUGOXZ+w==}
    engines: {node: '>= 10'}
    cpu: [arm64]
    os: [win32]

  '@tailwindcss/oxide-win32-x64-msvc@4.1.11':
    resolution: {integrity: sha512-YfHoggn1j0LK7wR82TOucWc5LDCguHnoS879idHekmmiR7g9HUtMw9MI0NHatS28u/Xlkfi9w5RJWgz2Dl+5Qg==}
    engines: {node: '>= 10'}
    cpu: [x64]
    os: [win32]

  '@tailwindcss/oxide@4.1.11':
    resolution: {integrity: sha512-Q69XzrtAhuyfHo+5/HMgr1lAiPP/G40OMFAnws7xcFEYqcypZmdW8eGXaOUIeOl1dzPJBPENXgbjsOyhg2nkrg==}
    engines: {node: '>= 10'}

  '@tailwindcss/postcss@4.1.11':
    resolution: {integrity: sha512-q/EAIIpF6WpLhKEuQSEVMZNMIY8KhWoAemZ9eylNAih9jxMGAYPPWBn3I9QL/2jZ+e7OEz/tZkX5HwbBR4HohA==}

  '@testing-library/dom@10.4.0':
    resolution: {integrity: sha512-pemlzrSESWbdAloYml3bAJMEfNh1Z7EduzqPKprCH5S341frlpYnUEW0H72dLxa6IsYr+mPno20GiSm+h9dEdQ==}
    engines: {node: '>=18'}

  '@testing-library/jest-dom@6.6.3':
    resolution: {integrity: sha512-IteBhl4XqYNkM54f4ejhLRJiZNqcSCoXUOG2CPK7qbD322KjQozM4kHQOfkG2oln9b9HTYqs+Sae8vBATubxxA==}
    engines: {node: '>=14', npm: '>=6', yarn: '>=1'}

  '@testing-library/react@16.3.0':
    resolution: {integrity: sha512-kFSyxiEDwv1WLl2fgsq6pPBbw5aWKrsY2/noi1Id0TK0UParSF62oFQFGHXIyaG4pp2tEub/Zlel+fjjZILDsw==}
    engines: {node: '>=18'}
    peerDependencies:
      '@testing-library/dom': ^10.0.0
      '@types/react': ^18.0.0 || ^19.0.0
      '@types/react-dom': ^18.0.0 || ^19.0.0
      react: ^18.0.0 || ^19.0.0
      react-dom: ^18.0.0 || ^19.0.0
    peerDependenciesMeta:
      '@types/react':
        optional: true
      '@types/react-dom':
        optional: true

  '@testing-library/user-event@14.6.1':
    resolution: {integrity: sha512-vq7fv0rnt+QTXgPxr5Hjc210p6YKq2kmdziLgnsZGgLJ9e6VAShx1pACLuRjd/AS/sr7phAR58OIIpf0LlmQNw==}
    engines: {node: '>=12', npm: '>=6'}
    peerDependencies:
      '@testing-library/dom': '>=7.21.4'

  '@types/aria-query@5.0.4':
    resolution: {integrity: sha512-rfT93uj5s0PRL7EzccGMs3brplhcrghnDoV26NqKhCAS1hVo+WdNsPvE/yb6ilfr5hi2MEk6d5EWJTKdxg8jVw==}

  '@types/babel__core@7.20.5':
    resolution: {integrity: sha512-qoQprZvz5wQFJwMDqeseRXWv3rqMvhgpbXFfVyWhbx9X47POIA6i/+dXefEmZKoAgOaTdaIgNSMqMIU61yRyzA==}

  '@types/babel__generator@7.27.0':
    resolution: {integrity: sha512-ufFd2Xi92OAVPYsy+P4n7/U7e68fex0+Ee8gSG9KX7eo084CWiQ4sdxktvdl0bOPupXtVJPY19zk6EwWqUQ8lg==}

  '@types/babel__template@7.4.4':
    resolution: {integrity: sha512-h/NUaSyG5EyxBIp8YRxo4RMe2/qQgvyowRwVMzhYhBCONbW8PUsg4lkFMrhgZhUe5z3L3MiLDuvyJ/CaPa2A8A==}

  '@types/babel__traverse@7.20.7':
    resolution: {integrity: sha512-dkO5fhS7+/oos4ciWxyEyjWe48zmG6wbCheo/G2ZnHx4fs3EU6YC6UM8rk56gAjNJ9P3MTH2jo5jb92/K6wbng==}

  '@types/bn.js@5.2.0':
    resolution: {integrity: sha512-DLbJ1BPqxvQhIGbeu8VbUC1DiAiahHtAYvA0ZEAa4P31F7IaArc8z3C3BRQdWX4mtLQuABG4yzp76ZrS02Ui1Q==}

  '@types/chai@5.2.2':
    resolution: {integrity: sha512-8kB30R7Hwqf40JPiKhVzodJs2Qc1ZJ5zuT3uzw5Hq/dhNCl3G3l83jfpdI1e20BP348+fV7VIL/+FxaXkqBmWg==}

  '@types/deep-eql@4.0.2':
    resolution: {integrity: sha512-c9h9dVVMigMPc4bwTvC5dxqtqJZwQPePsWjPlpSOnojbor6pGqdk541lfA7AqFQr5pB1BRdq0juY9db81BwyFw==}

  '@types/estree@1.0.8':
    resolution: {integrity: sha512-dWHzHa2WqEXI/O1E9OjrocMTKJl2mSrEolh1Iomrv6U+JuNwaHXsXx9bLu5gG7BUWFIN0skIQJQ/L1rIex4X6w==}

<<<<<<< HEAD
  '@types/node@22.15.34':
    resolution: {integrity: sha512-8Y6E5WUupYy1Dd0II32BsWAx5MWdcnRd8L84Oys3veg1YrYtNtzgO4CFhiBg6MDSjk7Ay36HYOnU7/tuOzIzcw==}

  '@types/node@24.0.4':
    resolution: {integrity: sha512-ulyqAkrhnuNq9pB76DRBTkcS6YsmDALy6Ua63V8OhrOBgbcYt6IOdzpw5P1+dyRIyMerzLkeYWBeOXPpA9GMAA==}

  '@types/pg@8.15.4':
    resolution: {integrity: sha512-I6UNVBAoYbvuWkkU3oosC8yxqH21f4/Jc4DK71JLG3dT2mdlGe1z+ep/LQGXaKaOgcvUrsQoPRqfgtMcvZiJhg==}
=======
  '@types/node@24.0.7':
    resolution: {integrity: sha512-YIEUUr4yf8q8oQoXPpSlnvKNVKDQlPMWrmOcgzoduo7kvA2UF0/BwJ/eMKFTiTtkNL17I0M6Xe2tvwFU7be6iw==}
>>>>>>> e44a2b38

  '@types/react@19.1.8':
    resolution: {integrity: sha512-AwAfQ2Wa5bCx9WP8nZL2uMZWod7J7/JSplxbTmBQ5ms6QpqNYm672H0Vu9ZVKVngQ+ii4R/byguVEUZQyeg44g==}

  '@types/trusted-types@2.0.7':
    resolution: {integrity: sha512-ScaPdn1dQczgbl0QFTeTOmVHFULt394XJgOQNoyVhZ6r2vLnMLJfBPd53SB52T/3G36VI1/g2MZaX0cwDuXsfw==}

  '@vercel/analytics@1.5.0':
    resolution: {integrity: sha512-MYsBzfPki4gthY5HnYN7jgInhAZ7Ac1cYDoRWFomwGHWEX7odTEzbtg9kf/QSo7XEsEAqlQugA6gJ2WS2DEa3g==}
    peerDependencies:
      '@remix-run/react': ^2
      '@sveltejs/kit': ^1 || ^2
      next: '>= 13'
      react: ^18 || ^19 || ^19.0.0-rc
      svelte: '>= 4'
      vue: ^3
      vue-router: ^4
    peerDependenciesMeta:
      '@remix-run/react':
        optional: true
      '@sveltejs/kit':
        optional: true
      next:
        optional: true
      react:
        optional: true
      svelte:
        optional: true
      vue:
        optional: true
      vue-router:
        optional: true

  '@vitejs/plugin-react@4.6.0':
    resolution: {integrity: sha512-5Kgff+m8e2PB+9j51eGHEpn5kUzRKH2Ry0qGoe8ItJg7pqnkPrYPkDQZGgGmTa0EGarHrkjLvOdU3b1fzI8otQ==}
    engines: {node: ^14.18.0 || >=16.0.0}
    peerDependencies:
      vite: ^4.2.0 || ^5.0.0 || ^6.0.0 || ^7.0.0-beta.0

  '@vitest/browser@3.2.4':
    resolution: {integrity: sha512-tJxiPrWmzH8a+w9nLKlQMzAKX/7VjFs50MWgcAj7p9XQ7AQ9/35fByFYptgPELyLw+0aixTnC4pUWV+APcZ/kw==}
    peerDependencies:
      playwright: '*'
      safaridriver: '*'
      vitest: 3.2.4
      webdriverio: ^7.0.0 || ^8.0.0 || ^9.0.0
    peerDependenciesMeta:
      playwright:
        optional: true
      safaridriver:
        optional: true
      webdriverio:
        optional: true

  '@vitest/coverage-v8@3.2.4':
    resolution: {integrity: sha512-EyF9SXU6kS5Ku/U82E259WSnvg6c8KTjppUncuNdm5QHpe17mwREHnjDzozC8x9MZ0xfBUFSaLkRv4TMA75ALQ==}
    peerDependencies:
      '@vitest/browser': 3.2.4
      vitest: 3.2.4
    peerDependenciesMeta:
      '@vitest/browser':
        optional: true

  '@vitest/expect@3.2.4':
    resolution: {integrity: sha512-Io0yyORnB6sikFlt8QW5K7slY4OjqNX9jmJQ02QDda8lyM6B5oNgVWoSoKPac8/kgnCUzuHQKrSLtu/uOqqrig==}

  '@vitest/mocker@3.2.4':
    resolution: {integrity: sha512-46ryTE9RZO/rfDd7pEqFl7etuyzekzEhUbTW3BvmeO/BcCMEgq59BKhek3dXDWgAj4oMK6OZi+vRr1wPW6qjEQ==}
    peerDependencies:
      msw: ^2.4.9
      vite: ^5.0.0 || ^6.0.0 || ^7.0.0-0
    peerDependenciesMeta:
      msw:
        optional: true
      vite:
        optional: true

  '@vitest/pretty-format@3.2.4':
    resolution: {integrity: sha512-IVNZik8IVRJRTr9fxlitMKeJeXFFFN0JaB9PHPGQ8NKQbGpfjlTx9zO4RefN8gp7eqjNy8nyK3NZmBzOPeIxtA==}

  '@vitest/runner@3.2.4':
    resolution: {integrity: sha512-oukfKT9Mk41LreEW09vt45f8wx7DordoWUZMYdY/cyAk7w5TWkTRCNZYF7sX7n2wB7jyGAl74OxgwhPgKaqDMQ==}

  '@vitest/snapshot@3.2.4':
    resolution: {integrity: sha512-dEYtS7qQP2CjU27QBC5oUOxLE/v5eLkGqPE0ZKEIDGMs4vKWe7IjgLOeauHsR0D5YuuycGRO5oSRXnwnmA78fQ==}

  '@vitest/spy@3.2.4':
    resolution: {integrity: sha512-vAfasCOe6AIK70iP5UD11Ac4siNUNJ9i/9PZ3NKx07sG6sUxeag1LWdNrMWeKKYBLlzuK+Gn65Yd5nyL6ds+nw==}

  '@vitest/ui@3.2.4':
    resolution: {integrity: sha512-hGISOaP18plkzbWEcP/QvtRW1xDXF2+96HbEX6byqQhAUbiS5oH6/9JwW+QsQCIYON2bI6QZBF+2PvOmrRZ9wA==}
    peerDependencies:
      vitest: 3.2.4

  '@vitest/utils@3.2.4':
    resolution: {integrity: sha512-fB2V0JFrQSMsCo9HiSq3Ezpdv4iYaXRG1Sx8edX3MwxfyNn83mKiGzOcH+Fkxt4MHxr3y42fQi1oeAInqgX2QA==}

  '@zondax/ledger-js@1.2.0':
    resolution: {integrity: sha512-HGvDU0s4zg0scu8ebGenFHFB6g5SLDqmrctncZUY9ie5pGibOU8C0VdjZSHbttSOCyh+IloLi/a4jyMPOEQGuQ==}

  '@zondax/ledger-substrate@1.1.2':
    resolution: {integrity: sha512-O6DUhAYXNKuEdng0ih/6Gka6CKvDekfjtuaNAHzxv9Eq89vjRxCK8JE6Zh2qUb7DFxmyx8kdJ8um/dzs3t5Q+A==}

  agent-base@7.1.3:
    resolution: {integrity: sha512-jRR5wdylq8CkOe6hei19GGZnxM6rBGwFl3Bg0YItGDimvjGtAvdZk4Pu6Cl4u4Igsws4a1fd1Vq3ezrhn4KmFw==}
    engines: {node: '>= 14'}

  ansi-regex@5.0.1:
    resolution: {integrity: sha512-quJQXlTSUGL2LH9SUXo8VwsY4soanhgo6LNSm84E1LBcE8s3O0wpdiRzyR9z/ZZJMlMWv37qOOb9pdJlMUEKFQ==}
    engines: {node: '>=8'}

  ansi-regex@6.1.0:
    resolution: {integrity: sha512-7HSX4QQb4CspciLpVFwyRe79O3xsIZDDLER21kERQ71oaPodF8jL725AgJMFAYbooIqolJoRLuM81SpeUkpkvA==}
    engines: {node: '>=12'}

  ansi-styles@4.3.0:
    resolution: {integrity: sha512-zbB9rCJAT1rbjiVDb2hqKFHNYLxgtk8NURxZ3IZwD3F6NtxbXZQCnnSi1Lkx+IDohdPlFp222wVALIheZJQSEg==}
    engines: {node: '>=8'}

  ansi-styles@5.2.0:
    resolution: {integrity: sha512-Cxwpt2SfTzTtXcfOlzGEee8O+c+MmUgGrNiBcXnuWxuFJHe6a5Hz7qwhwe5OgaSYI0IJvkLqWX1ASG+cJOkEiA==}
    engines: {node: '>=10'}

  ansi-styles@6.2.1:
    resolution: {integrity: sha512-bN798gFfQX+viw3R7yrGWRqnrN2oRkEkUjjl4JNn4E8GxxbjtG3FbrEIIY3l8/hrwUwIeCZvi4QuOTP4MErVug==}
    engines: {node: '>=12'}

  aria-hidden@1.2.6:
    resolution: {integrity: sha512-ik3ZgC9dY/lYVVM++OISsaYDeg1tb0VtP5uL3ouh1koGOaUMDPpbFIei4JkFimWUFPn90sbMNMXQAIVOlnYKJA==}
    engines: {node: '>=10'}

  aria-query@5.3.0:
    resolution: {integrity: sha512-b0P0sZPKtyu8HkeRAfCq0IfURZK+SuwMjY1UXGBU27wpAiTwQAIlq56IbIO+ytk/JjS1fMR14ee5WBBfKi5J6A==}

  assertion-error@2.0.1:
    resolution: {integrity: sha512-Izi8RQcffqCeNVgFigKli1ssklIbpHnCYc6AknXGYoB6grJqyeby7jv12JUQgmTAnIDnbck1uxksT4dzN3PWBA==}
    engines: {node: '>=12'}

  ast-v8-to-istanbul@0.3.3:
    resolution: {integrity: sha512-MuXMrSLVVoA6sYN/6Hke18vMzrT4TZNbZIj/hvh0fnYFpO+/kFXcLIaiPwXXWaQUPg4yJD8fj+lfJ7/1EBconw==}

  asynckit@0.4.0:
    resolution: {integrity: sha512-Oei9OH4tRh0YqU3GxhX79dM/mwVgvbZJaSNaRk+bshkj0S5cfHcgYakreBjrHwatXKbz+IoIdYLxrKim2MjW0Q==}

  autoprefixer@10.4.21:
    resolution: {integrity: sha512-O+A6LWV5LDHSJD3LjHYoNi4VLsj/Whi7k6zG12xTYaU4cQ8oxQGckXNX8cRHK5yOZ/ppVHe0ZBXGzSV9jXdVbQ==}
    engines: {node: ^10 || ^12 || >=14}
    hasBin: true
    peerDependencies:
      postcss: ^8.1.0

  axios@1.10.0:
    resolution: {integrity: sha512-/1xYAC4MP/HEG+3duIhFr4ZQXR4sQXOIe+o6sdqzeykGLx6Upp/1p8MHqhINOvGeP7xyNHe7tsiJByc4SSVUxw==}

  balanced-match@1.0.2:
    resolution: {integrity: sha512-3oSeUO0TMV67hN1AmbXsK4yaqU7tjiHlbxRDZOpH0KW9+CeX4bRAaX0Anxt0tx2MrpRpWwQaPwIlISEJhYU5Pw==}

  bignumber.js@9.3.0:
    resolution: {integrity: sha512-EM7aMFTXbptt/wZdMlBv2t8IViwQL+h6SLHosp8Yf0dqJMTnY6iL32opnAB6kAdL0SZPuvcAzFr31o0c/R3/RA==}

  bn.js@5.2.2:
    resolution: {integrity: sha512-v2YAxEmKaBLahNwE1mjp4WON6huMNeuDvagFZW+ASCuA/ku0bXR9hSMw0XpiqMoA3+rmnyck/tPRSFQkoC9Cuw==}

  brace-expansion@2.0.2:
    resolution: {integrity: sha512-Jt0vHyM+jmUBqojB7E1NIYadt0vI0Qxjxd2TErW94wDz+E2LAm5vKMXXwg6ZZBTHPuUlDgQHKXvjGBdfcF1ZDQ==}

  browserslist@4.25.1:
    resolution: {integrity: sha512-KGj0KoOMXLpSNkkEI6Z6mShmQy0bc1I+T7K9N81k4WWMrfz+6fQ6es80B/YLAeRoKvjYE1YSHHOW1qe9xIVzHw==}
    engines: {node: ^6 || ^7 || ^8 || ^9 || ^10 || ^11 || ^12 || >=13.7}
    hasBin: true

  busboy@1.6.0:
    resolution: {integrity: sha512-8SFQbg/0hQ9xy3UNTB0YEnsNBbWfhf7RtnzpL7TkBiTBRfrQ9Fxcnz7VJsleJpyp6rVLvXiuORqjlHi5q+PYuA==}
    engines: {node: '>=10.16.0'}

  cac@6.7.14:
    resolution: {integrity: sha512-b6Ilus+c3RrdDk+JhLKUAQfzzgLEPy6wcXqS7f/xe1EETvsDP6GORG7SFuOs6cID5YkqchW/LXZbX5bc8j7ZcQ==}
    engines: {node: '>=8'}

  call-bind-apply-helpers@1.0.2:
    resolution: {integrity: sha512-Sp1ablJ0ivDkSzjcaJdxEunN5/XvksFJ2sMBFfq6x0ryhQV/2b/KwFe21cMpmHtPOSij8K99/wSfoEuTObmuMQ==}
    engines: {node: '>= 0.4'}

  caniuse-lite@1.0.30001726:
    resolution: {integrity: sha512-VQAUIUzBiZ/UnlM28fSp2CRF3ivUn1BWEvxMcVTNwpw91Py1pGbPIyIKtd+tzct9C3ouceCVdGAXxZOpZAsgdw==}

  chai@5.2.0:
    resolution: {integrity: sha512-mCuXncKXk5iCLhfhwTc0izo0gtEmpz5CtG2y8GiOINBlMVS6v8TMRc5TaLWKS6692m9+dVVfzgeVxR5UxWHTYw==}
    engines: {node: '>=12'}

  chalk@3.0.0:
    resolution: {integrity: sha512-4D3B6Wf41KOYRFdszmDqMCGq5VV/uMAB273JILmO+3jAlh8X4qDtdtgCR3fxtbLEMzSx22QdhnDcJvu2u1fVwg==}
    engines: {node: '>=8'}

  chalk@4.1.2:
    resolution: {integrity: sha512-oKnbhFyRIXpUuez8iBMmyEa4nbj4IOQyuhc/wy9kY7/WVPcwIO9VA668Pu8RkO7+0G76SLROeyw9CpQ061i4mA==}
    engines: {node: '>=10'}

  check-error@2.1.1:
    resolution: {integrity: sha512-OAlb+T7V4Op9OwdkjmguYRqncdlx5JiofwOAUkmTF+jNdHwzTaTs4sRAGpzLF3oOz5xAyDGrPgeIDFQmDOTiJw==}
    engines: {node: '>= 16'}

  chownr@3.0.0:
    resolution: {integrity: sha512-+IxzY9BZOQd/XuYPRmrvEVjF/nqj5kgT4kEq7VofrDoM1MxoRjEWkrCC3EtLi59TVawxTAn+orJwFQcrqEN1+g==}
    engines: {node: '>=18'}

  class-variance-authority@0.7.1:
    resolution: {integrity: sha512-Ka+9Trutv7G8M6WT6SeiRWz792K5qEqIGEGzXKhAE6xOWAY6pPH8U+9IY3oCMv6kqTmLsv7Xh/2w2RigkePMsg==}

  client-only@0.0.1:
    resolution: {integrity: sha512-IV3Ou0jSMzZrd3pZ48nLkT9DA7Ag1pnPzaiQhpW7c3RbcqqzvzzVu+L8gfqMp/8IM2MQtSiqaCxrrcfu8I8rMA==}

  clsx@2.1.1:
    resolution: {integrity: sha512-eYm0QWBtUrBWZWG0d386OGAw16Z995PiOVo2B7bjWSbHedGl5e0ZWaq65kOGgUSNesEIDkB9ISbTg/JK9dhCZA==}
    engines: {node: '>=6'}

  color-convert@2.0.1:
    resolution: {integrity: sha512-RRECPsj7iu/xb5oKYcsFHSppFNnsj/52OVTRKb4zP5onXwVF3zVmmToNcOfGC+CRDpfK/U584fMg38ZHCaElKQ==}
    engines: {node: '>=7.0.0'}

  color-name@1.1.4:
    resolution: {integrity: sha512-dOy+3AuW3a2wNbZHIuMZpTcgjGuLU/uBL/ubcZF9OXbDo8ff4O8yVp5Bf0efS8uEoYo5q4Fx7dY9OgQGXgAsQA==}

  color-string@1.9.1:
    resolution: {integrity: sha512-shrVawQFojnZv6xM40anx4CkoDP+fZsw/ZerEMsW/pyzsRbElpsL/DBVW7q3ExxwusdNXI3lXpuhEZkzs8p5Eg==}

  color@4.2.3:
    resolution: {integrity: sha512-1rXeuUUiGGrykh+CeBdu5Ie7OJwinCgQY0bc7GCRxy5xVHy+moaqkpL/jqQq0MtQOeYcrqEz4abc5f0KtU7W4A==}
    engines: {node: '>=12.5.0'}

  combined-stream@1.0.8:
    resolution: {integrity: sha512-FQN4MRfuJeHf7cBbBMJFXhKSDq+2kAArBlmRBvcvFE5BB1HZKXtSFASDhdlz9zOYwxh8lDdnvmMOe/+5cdoEdg==}
    engines: {node: '>= 0.8'}

  convert-source-map@2.0.0:
    resolution: {integrity: sha512-Kvp459HrV2FEJ1CAsi1Ku+MY3kasH19TFykTz2xWmMeq6bk2NU3XXvfJ+Q61m0xktWwt+1HSYf3JZsTms3aRJg==}

  cross-spawn@7.0.6:
    resolution: {integrity: sha512-uV2QOWP2nWzsy2aMp8aRibhi9dlzF5Hgh5SHaB9OiTGEyDTiJJyx0uy51QXdyWbtAHNua4XJzUKca3OzKUd3vA==}
    engines: {node: '>= 8'}

  css.escape@1.5.1:
    resolution: {integrity: sha512-YUifsXXuknHlUsmlgyY0PKzgPOr7/FjCePfHNt0jxm83wHZi44VDMQ7/fGNkjY3/jV1MC+1CmZbaHzugyeRtpg==}

  cssesc@3.0.0:
    resolution: {integrity: sha512-/Tb/JcjK111nNScGob5MNtsntNM1aCNUDipB/TkwZFhyDrrE47SOx/18wF2bbjgc3ZzCSKW1T5nt5EbFoAz/Vg==}
    engines: {node: '>=4'}
    hasBin: true

  cssstyle@4.6.0:
    resolution: {integrity: sha512-2z+rWdzbbSZv6/rhtvzvqeZQHrBaqgogqt85sqFNbabZOuFbCVFb8kPeEtZjiKkbrm395irpNKiYeFeLiQnFPg==}
    engines: {node: '>=18'}

  csstype@3.1.3:
    resolution: {integrity: sha512-M1uQkMl8rQK/szD0LNhtqxIPLpimGm8sOBwU7lLnCpSbTyY3yeU1Vc7l4KT5zT4s/yOxHH5O7tIuuLOCnLADRw==}

  data-uri-to-buffer@4.0.1:
    resolution: {integrity: sha512-0R9ikRb668HB7QDxT1vkpuUBtqc53YyAwMwGeUFKRojY/NWKvdZ+9UYtRfGmhqNbRkTSVpMbmyhXipFFv2cb/A==}
    engines: {node: '>= 12'}

  data-urls@5.0.0:
    resolution: {integrity: sha512-ZYP5VBHshaDAiVZxjbRVcFJpc+4xGgT0bK3vzy1HLN8jTO975HEbuYzZJcHoQEY5K1a0z8YayJkyVETa08eNTg==}
    engines: {node: '>=18'}

  debug@4.4.1:
    resolution: {integrity: sha512-KcKCqiftBJcZr++7ykoDIEwSa3XWowTfNPo92BYxjXiyYEVrUQh2aLyhxBCwww+heortUFxEJYcRzosstTEBYQ==}
    engines: {node: '>=6.0'}
    peerDependencies:
      supports-color: '*'
    peerDependenciesMeta:
      supports-color:
        optional: true

  decimal.js@10.5.0:
    resolution: {integrity: sha512-8vDa8Qxvr/+d94hSh5P3IJwI5t8/c0KsMp+g8bNw9cY2icONa5aPfvKeieW1WlG0WQYwwhJ7mjui2xtiePQSXw==}

  deep-eql@5.0.2:
    resolution: {integrity: sha512-h5k/5U50IJJFpzfL6nO9jaaumfjO/f2NjK/oYB2Djzm4p9L+3T9qWpZqZ2hAbLPuuYq9wrU08WQyBTL5GbPk5Q==}
    engines: {node: '>=6'}

  delayed-stream@1.0.0:
    resolution: {integrity: sha512-ZySD7Nf91aLB0RxL4KGrKHBXl7Eds1DAmEdcoVawXnLD7SDhpNgtuII2aAkg7a7QS41jxPSZ17p4VdGnMHk3MQ==}
    engines: {node: '>=0.4.0'}

  dequal@2.0.3:
    resolution: {integrity: sha512-0je+qPKHEMohvfRTCEo3CrPG6cAzAYgmzKyxRiYSSDkS6eGJdyVJm7WaYA5ECaAD9wLB2T4EEeymA5aFVcYXCA==}
    engines: {node: '>=6'}

  detect-indent@7.0.1:
    resolution: {integrity: sha512-Mc7QhQ8s+cLrnUfU/Ji94vG/r8M26m8f++vyres4ZoojaRDpZ1eSIh/EpzLNwlWuvzSZ3UbDFspjFvTDXe6e/g==}
    engines: {node: '>=12.20'}

  detect-libc@2.0.4:
    resolution: {integrity: sha512-3UDv+G9CsCKO1WKMGw9fwq/SWJYbI0c5Y7LU1AXYoDdbhE2AHQ6N6Nb34sG8Fj7T5APy8qXDCKuuIHd1BR0tVA==}
    engines: {node: '>=8'}

  detect-newline@4.0.1:
    resolution: {integrity: sha512-qE3Veg1YXzGHQhlA6jzebZN2qVf6NX+A7m7qlhCGG30dJixrAQhYOsJjsnBjJkCSmuOPpCk30145fr8FV0bzog==}
    engines: {node: ^12.20.0 || ^14.13.1 || >=16.0.0}

  detect-node-es@1.1.0:
    resolution: {integrity: sha512-ypdmJU/TbBby2Dxibuv7ZLW3Bs1QEmM7nHjEANfohJLvE0XVujisn1qPJcZxg+qDucsr+bP6fLD1rPS3AhJ7EQ==}

  dom-accessibility-api@0.5.16:
    resolution: {integrity: sha512-X7BJ2yElsnOJ30pZF4uIIDfBEVgF4XEBxL9Bxhy6dnrm5hkzqmsWHGTiHqRiITNhMyFLyAiWndIJP7Z1NTteDg==}

  dom-accessibility-api@0.6.3:
    resolution: {integrity: sha512-7ZgogeTnjuHbo+ct10G9Ffp0mif17idi0IyWNVA/wcwcm7NPOD/WEHVP3n7n3MhXqxoIYm8d6MuZohYWIZ4T3w==}

  dom-serializer@2.0.0:
    resolution: {integrity: sha512-wIkAryiqt/nV5EQKqQpo3SToSOV9J0DnbJqwK7Wv/Trc92zIAYZ4FlMu+JPFW1DfGFt81ZTCGgDEabffXeLyJg==}

  domelementtype@2.3.0:
    resolution: {integrity: sha512-OLETBj6w0OsagBwdXnPdN0cnMfF9opN69co+7ZrbfPGrdpPVNBUj02spi6B1N7wChLQiPn4CSH/zJvXw56gmHw==}

  domhandler@5.0.3:
    resolution: {integrity: sha512-cgwlv/1iFQiFnU96XXgROh8xTeetsnJiDsTc7TYCLFd9+/WNkIqPTxiM/8pSd8VIrhXGTf1Ny1q1hquVqDJB5w==}
    engines: {node: '>= 4'}

  dompurify@3.2.6:
    resolution: {integrity: sha512-/2GogDQlohXPZe6D6NOgQvXLPSYBqIWMnZ8zzOhn09REE4eyAzb+Hed3jhoM9OkuaJ8P6ZGTTVWQKAi8ieIzfQ==}

  domutils@3.2.2:
    resolution: {integrity: sha512-6kZKyUajlDuqlHKVX1w7gyslj9MPIXzIFiz/rGu35uC1wMi+kMhQwGhl4lt9unC9Vb9INnY9Z3/ZA3+FhASLaw==}

<<<<<<< HEAD
  drizzle-kit@0.31.4:
    resolution: {integrity: sha512-tCPWVZWZqWVx2XUsVpJRnH9Mx0ClVOf5YUHerZ5so1OKSlqww4zy1R5ksEdGRcO3tM3zj0PYN6V48TbQCL1RfA==}
    hasBin: true

  drizzle-orm@0.44.2:
    resolution: {integrity: sha512-zGAqBzWWkVSFjZpwPOrmCrgO++1kZ5H/rZ4qTGeGOe18iXGVJWf3WPfHOVwFIbmi8kHjfJstC6rJomzGx8g/dQ==}
    peerDependencies:
      '@aws-sdk/client-rds-data': '>=3'
      '@cloudflare/workers-types': '>=4'
      '@electric-sql/pglite': '>=0.2.0'
      '@libsql/client': '>=0.10.0'
      '@libsql/client-wasm': '>=0.10.0'
      '@neondatabase/serverless': '>=0.10.0'
      '@op-engineering/op-sqlite': '>=2'
      '@opentelemetry/api': ^1.4.1
      '@planetscale/database': '>=1.13'
      '@prisma/client': '*'
      '@tidbcloud/serverless': '*'
      '@types/better-sqlite3': '*'
      '@types/pg': '*'
      '@types/sql.js': '*'
      '@upstash/redis': '>=1.34.7'
      '@vercel/postgres': '>=0.8.0'
      '@xata.io/client': '*'
      better-sqlite3: '>=7'
      bun-types: '*'
      expo-sqlite: '>=14.0.0'
      gel: '>=2'
      knex: '*'
      kysely: '*'
      mysql2: '>=2'
      pg: '>=8'
      postgres: '>=3'
      prisma: '*'
      sql.js: '>=1'
      sqlite3: '>=5'
    peerDependenciesMeta:
      '@aws-sdk/client-rds-data':
        optional: true
      '@cloudflare/workers-types':
        optional: true
      '@electric-sql/pglite':
        optional: true
      '@libsql/client':
        optional: true
      '@libsql/client-wasm':
        optional: true
      '@neondatabase/serverless':
        optional: true
      '@op-engineering/op-sqlite':
        optional: true
      '@opentelemetry/api':
        optional: true
      '@planetscale/database':
        optional: true
      '@prisma/client':
        optional: true
      '@tidbcloud/serverless':
        optional: true
      '@types/better-sqlite3':
        optional: true
      '@types/pg':
        optional: true
      '@types/sql.js':
        optional: true
      '@upstash/redis':
        optional: true
      '@vercel/postgres':
        optional: true
      '@xata.io/client':
        optional: true
      better-sqlite3:
        optional: true
      bun-types:
        optional: true
      expo-sqlite:
        optional: true
      gel:
        optional: true
      knex:
        optional: true
      kysely:
        optional: true
      mysql2:
        optional: true
      pg:
        optional: true
      postgres:
        optional: true
      prisma:
        optional: true
      sql.js:
        optional: true
      sqlite3:
        optional: true

  drizzle-zod@0.8.2:
    resolution: {integrity: sha512-9Do/16OjFFNrQDZgvMtxtDDwKWbFOxUAIwNPKX98SfxrP8H18vhN1BvNXbhelLcdgCE7GEaXDJqBjMExSkhpkA==}
    peerDependencies:
      drizzle-orm: '>=0.36.0'
      zod: ^3.25.1

=======
>>>>>>> e44a2b38
  dunder-proto@1.0.1:
    resolution: {integrity: sha512-KIN/nDJBQRcXw0MLVhZE9iQHmG68qAVIBg9CqmUYjmQIhgij9U5MFvrqkUL5FbtyyzZuOeOt0zdeRe4UY7ct+A==}
    engines: {node: '>= 0.4'}

  eastasianwidth@0.2.0:
    resolution: {integrity: sha512-I88TYZWc9XiYHRQ4/3c5rjjfgkjhLyW2luGIheGERbNQ6OY7yTybanSpDXZa8y7VUP9YmDcYa+eyq4ca7iLqWA==}

  electron-to-chromium@1.5.178:
    resolution: {integrity: sha512-wObbz/ar3Bc6e4X5vf0iO8xTN8YAjN/tgiAOJLr7yjYFtP9wAjq8Mb5h0yn6kResir+VYx2DXBj9NNobs0ETSA==}

  emoji-regex@8.0.0:
    resolution: {integrity: sha512-MSjYzcWNOA0ewAHpz0MxpYFvwg6yjy1NG3xteoqz644VCo/RPgnr1/GGt+ic3iJTzQ8Eu3TdM14SawnVUmGE6A==}

  emoji-regex@9.2.2:
    resolution: {integrity: sha512-L18DaJsXSUk2+42pv8mLs5jJT2hqFkFE4j21wOmgbUqsZ2hL72NsUU785g9RXgo3s0ZNgVl42TiHp3ZtOv/Vyg==}

  enhanced-resolve@5.18.2:
    resolution: {integrity: sha512-6Jw4sE1maoRJo3q8MsSIn2onJFbLTOjY9hlx4DZXmOKvLRd1Ok2kXmAGXaafL2+ijsJZ1ClYbl/pmqr9+k4iUQ==}
    engines: {node: '>=10.13.0'}

  entities@4.5.0:
    resolution: {integrity: sha512-V0hjH4dGPh9Ao5p0MoRY6BVqtwCjhz6vI5LT8AJ55H+4g9/4vbHx1I54fS0XuclLhDHArPQCiMjDxjaL8fPxhw==}
    engines: {node: '>=0.12'}

  entities@6.0.1:
    resolution: {integrity: sha512-aN97NXWF6AWBTahfVOIrB/NShkzi5H7F9r1s9mD3cDj4Ko5f2qhhVoYMibXF7GlLveb/D2ioWay8lxI97Ven3g==}
    engines: {node: '>=0.12'}

  es-define-property@1.0.1:
    resolution: {integrity: sha512-e3nRfgfUZ4rNGL232gUgX06QNyyez04KdjFrF+LTRoOXmrOgFKDg4BCdsjW8EnT69eqdYGmRpJwiPVYNrCaW3g==}
    engines: {node: '>= 0.4'}

  es-errors@1.3.0:
    resolution: {integrity: sha512-Zf5H2Kxt2xjTvbJvP2ZWLEICxA6j+hAmMzIlypy4xcBg1vKVnx89Wy0GbS+kf5cwCVFFzdCFh2XSCFNULS6csw==}
    engines: {node: '>= 0.4'}

  es-module-lexer@1.7.0:
    resolution: {integrity: sha512-jEQoCwk8hyb2AZziIOLhDqpm5+2ww5uIE6lkO/6jcOCusfk6LhMHpXXfBLXTZ7Ydyt0j4VoUQv6uGNYbdW+kBA==}

  es-object-atoms@1.1.1:
    resolution: {integrity: sha512-FGgH2h8zKNim9ljj7dankFPcICIK9Cp5bm+c2gQSYePhpaG5+esrLODihIorn+Pe6FGJzWhXQotPv73jTaldXA==}
    engines: {node: '>= 0.4'}

  es-set-tostringtag@2.1.0:
    resolution: {integrity: sha512-j6vWzfrGVfyXxge+O0x5sh6cvxAog0a/4Rdd2K36zCMV5eJ+/+tOAngRO8cODMNWbVRdVlmGZQL2YS3yR8bIUA==}
    engines: {node: '>= 0.4'}

  esbuild@0.25.5:
    resolution: {integrity: sha512-P8OtKZRv/5J5hhz0cUAdu/cLuPIKXpQl1R9pZtvmHWQvrAUVd0UNIPT4IB4W3rNOqVO0rlqHmCIbSwxh/c9yUQ==}
    engines: {node: '>=18'}
    hasBin: true

  escalade@3.2.0:
    resolution: {integrity: sha512-WUj2qlxaQtO4g6Pq5c29GTcWGDyd8itL8zTlipgECz3JesAiiOKotd8JU6otB3PACgG6xkJUyVhboMS+bje/jA==}
    engines: {node: '>=6'}

  estree-walker@3.0.3:
    resolution: {integrity: sha512-7RUKfXgSMMkzt6ZuXmqapOurLGPPfgj6l9uRZ7lRGolvk0y2yocc35LdcxKC5PQZdn2DMqioAQ2NoWcrTKmm6g==}

  eventemitter3@5.0.1:
    resolution: {integrity: sha512-GWkBvjiSZK87ELrYOSESUYeVIc9mvLLf/nXalMOS5dYrgZq9o5OVkbZAVM06CVxYsCwH9BDZFPlQTlPA1j4ahA==}

  events@3.3.0:
    resolution: {integrity: sha512-mQw+2fkQbALzQ7V0MY0IqdnXNOeTtP4r0lN9z7AAawCXgqea7bDii20AYrIBrFd/Hx0M2Ocz6S111CaFkUcb0Q==}
    engines: {node: '>=0.8.x'}

  expect-type@1.2.1:
    resolution: {integrity: sha512-/kP8CAwxzLVEeFrMm4kMmy4CCDlpipyA7MYLVrdJIkV0fYF0UaigQHRsxHiuY/GEea+bh4KSv3TIlgr+2UL6bw==}
    engines: {node: '>=12.0.0'}

  fdir@6.4.6:
    resolution: {integrity: sha512-hiFoqpyZcfNm1yc4u8oWCf9A2c4D3QjCrks3zmoVKVxpQRzmPNar1hUJcBG2RQHvEVGDN+Jm81ZheVLAQMK6+w==}
    peerDependencies:
      picomatch: ^3 || ^4
    peerDependenciesMeta:
      picomatch:
        optional: true

  fetch-blob@3.2.0:
    resolution: {integrity: sha512-7yAQpD2UMJzLi1Dqv7qFYnPbaPx7ZfFK6PiIxQ4PfkGPyNyl2Ugx+a/umUonmKqjhM4DnfbMvdX6otXq83soQQ==}
    engines: {node: ^12.20 || >= 14.13}

  fflate@0.8.2:
    resolution: {integrity: sha512-cPJU47OaAoCbg0pBvzsgpTPhmhqI5eJjh/JIu8tPj5q+T7iLvW/JAYUqmE7KOB4R1ZyEhzBaIQpQpardBF5z8A==}

  flatted@3.3.3:
    resolution: {integrity: sha512-GX+ysw4PBCz0PzosHDepZGANEuFCMLrnRTiEy9McGjmkCQYwRq4A/X786G/fjM/+OjsWSU1ZrY5qyARZmO/uwg==}

  follow-redirects@1.15.9:
    resolution: {integrity: sha512-gew4GsXizNgdoRyqmyfMHyAmXsZDk6mHkSxZFCzW9gwlbtOW44CDtYavM+y+72qD/Vq2l550kMF52DT8fOLJqQ==}
    engines: {node: '>=4.0'}
    peerDependencies:
      debug: '*'
    peerDependenciesMeta:
      debug:
        optional: true

  foreground-child@3.3.1:
    resolution: {integrity: sha512-gIXjKqtFuWEgzFRJA9WCQeSJLZDjgJUOMCMzxtvFq/37KojM1BFGufqsCy0r4qSQmYLsZYMeyRqzIWOMup03sw==}
    engines: {node: '>=14'}

  form-data@4.0.3:
    resolution: {integrity: sha512-qsITQPfmvMOSAdeyZ+12I1c+CKSstAFAwu+97zrnWAbIr5u8wfsExUzCesVLC8NgHuRUqNN4Zy6UPWUTRGslcA==}
    engines: {node: '>= 6'}

  formdata-polyfill@4.0.10:
    resolution: {integrity: sha512-buewHzMvYL29jdeQTVILecSaZKnt/RJWjoZCF5OW60Z67/GmSLBkOFM7qh1PI3zFNtJbaZL5eQu1vLfazOwj4g==}
    engines: {node: '>=12.20.0'}

  fraction.js@4.3.7:
    resolution: {integrity: sha512-ZsDfxO51wGAXREY55a7la9LScWpwv9RxIrYABrlvOFBlH/ShPnrtsXeuUIfXKKOVicNxQ+o8JTbJvjS4M89yew==}

  framer-motion@12.20.1:
    resolution: {integrity: sha512-NW2t2GHQcNvLHq18JyNVY15VKrwru+nkNyhLdqf4MbxbGhxZcSDi68iNcAy6O1nG0yYAQJbLioBIH1Kmg8Xr1g==}
    peerDependencies:
      '@emotion/is-prop-valid': '*'
      react: ^18.0.0 || ^19.0.0
      react-dom: ^18.0.0 || ^19.0.0
    peerDependenciesMeta:
      '@emotion/is-prop-valid':
        optional: true
      react:
        optional: true
      react-dom:
        optional: true

  fsevents@2.3.2:
    resolution: {integrity: sha512-xiqMQR4xAeHTuB9uWm+fFRcIOgKBMiOBP+eXiyT7jsgVCq1bkVygt00oASowB7EdtpOHaaPgKt812P9ab+DDKA==}
    engines: {node: ^8.16.0 || ^10.6.0 || >=11.0.0}
    os: [darwin]

  fsevents@2.3.3:
    resolution: {integrity: sha512-5xoDfX+fL7faATnagmWPpbFtwh/R77WmMMqqHGS65C3vvB0YHrgF+B1YmZ3441tMj5n63k0212XNoJwzlhffQw==}
    engines: {node: ^8.16.0 || ^10.6.0 || >=11.0.0}
    os: [darwin]

  function-bind@1.1.2:
    resolution: {integrity: sha512-7XHNxH7qX9xG5mIwxkhumTox/MIRNcOgDrxWsMt2pAr23WHp6MrRlN7FBSFpCpr+oVO0F744iUgR82nJMfG2SA==}

  gensync@1.0.0-beta.2:
    resolution: {integrity: sha512-3hN7NaskYvMDLQY55gnW3NQ+mesEAepTqlg+VEbj7zzqEMBVNhzcGYYeqFo/TlYz6eQiFcp1HcsCZO+nGgS8zg==}
    engines: {node: '>=6.9.0'}

  get-intrinsic@1.3.0:
    resolution: {integrity: sha512-9fSjSaos/fRIVIp+xSJlE6lfwhES7LNtKaCBIamHsjr2na1BiABJPo0mOjjz8GJDURarmCPGqaiVg5mfjb98CQ==}
    engines: {node: '>= 0.4'}

  get-nonce@1.0.1:
    resolution: {integrity: sha512-FJhYRoDaiatfEkUK8HKlicmu/3SGFD51q3itKDGoSTysQJBnfOcxU5GxnhE1E6soB76MbT0MBtnKJuXyAx+96Q==}
    engines: {node: '>=6'}

  get-proto@1.0.1:
    resolution: {integrity: sha512-sTSfBjoXBp89JvIKIefqw7U2CCebsc74kiY6awiGogKtoSGbgjYE/G/+l9sF3MWFPNc9IcoOC4ODfKHfxFmp0g==}
    engines: {node: '>= 0.4'}

  git-hooks-list@4.1.1:
    resolution: {integrity: sha512-cmP497iLq54AZnv4YRAEMnEyQ1eIn4tGKbmswqwmFV4GBnAqE8NLtWxxdXa++AalfgL5EBH4IxTPyquEuGY/jA==}

  glob@10.4.5:
    resolution: {integrity: sha512-7Bv8RF0k6xjo7d4A/PxYLbUCfb6c+Vpd2/mB2yRDlew7Jb5hEXiCD9ibfO7wpk8i4sevK6DFny9h7EYbM3/sHg==}
    hasBin: true

  globals@11.12.0:
    resolution: {integrity: sha512-WOBp/EEGUiIsJSp7wcv/y6MO+lV9UoncWqxuFfm8eBwzWNgyfBd6Gz+IeKQ9jCmyhoH99g15M3T+QaVHFjizVA==}
    engines: {node: '>=4'}

  globals@16.2.0:
    resolution: {integrity: sha512-O+7l9tPdHCU320IigZZPj5zmRCFG9xHmx9cU8FqU2Rp+JN714seHV+2S9+JslCpY4gJwU2vOGox0wzgae/MCEg==}
    engines: {node: '>=18'}

  gopd@1.2.0:
    resolution: {integrity: sha512-ZUKRh6/kUFoAiTAtTYPZJ3hw9wNxx+BIBOijnlG9PnrJsCcSjs1wyyD6vJpaYtgnzDrKYRSqf3OO6Rfa93xsRg==}
    engines: {node: '>= 0.4'}

  graceful-fs@4.2.11:
    resolution: {integrity: sha512-RbJ5/jmFcNNCcDV5o9eTnBLJ/HszWV0P73bc+Ff4nS/rJj+YaS6IGyiOL0VoBYX+l1Wrl3k63h/KrH+nhJ0XvQ==}

  has-flag@4.0.0:
    resolution: {integrity: sha512-EykJT/Q1KjTWctppgIAgfSO0tKVuZUjhgMr17kqTumMl6Afv3EISleU7qZUzoXDFTAHTDC4NOoG/ZxU3EvlMPQ==}
    engines: {node: '>=8'}

  has-symbols@1.1.0:
    resolution: {integrity: sha512-1cDNdwJ2Jaohmb3sg4OmKaMBwuC48sYni5HUw2DvsC8LjGTLK9h+eb1X6RyuOHe4hT0ULCW68iomhjUoKUqlPQ==}
    engines: {node: '>= 0.4'}

  has-tostringtag@1.0.2:
    resolution: {integrity: sha512-NqADB8VjPFLM2V0VvHUewwwsw0ZWBaIdgo+ieHtK3hasLz4qeCRjYcqfB6AQrBggRKppKF8L52/VqdVsO47Dlw==}
    engines: {node: '>= 0.4'}

  hasown@2.0.2:
    resolution: {integrity: sha512-0hJU9SCPvmMzIBdZFqNPXWa6dqh7WdH0cII9y+CyS8rG3nL48Bclra9HmKhVVUHyPWNH5Y7xDwAB7bfgSjkUMQ==}
    engines: {node: '>= 0.4'}

  html-dom-parser@5.1.1:
    resolution: {integrity: sha512-+o4Y4Z0CLuyemeccvGN4bAO20aauB2N9tFEAep5x4OW34kV4PTarBHm6RL02afYt2BMKcr0D2Agep8S3nJPIBg==}

  html-encoding-sniffer@4.0.0:
    resolution: {integrity: sha512-Y22oTqIU4uuPgEemfz7NDJz6OeKf12Lsu+QC+s3BVpda64lTiMYCyGwg5ki4vFxkMwQdeZDl2adZoqUgdFuTgQ==}
    engines: {node: '>=18'}

  html-escaper@2.0.2:
    resolution: {integrity: sha512-H2iMtd0I4Mt5eYiapRdIDjp+XzelXQ0tFE4JS7YFwFevXXMmOp9myNrUvCg0D6ws8iqkRPBfKHgbwig1SmlLfg==}

  html-react-parser@5.2.5:
    resolution: {integrity: sha512-bRPdv8KTqG9CEQPMNGksDqmbiRfVQeOidry8pVetdh/1jQ1Edx4KX5m0lWvDD89Pt4CqTYjK1BLz6NoNVxN/Uw==}
    peerDependencies:
      '@types/react': 0.14 || 15 || 16 || 17 || 18 || 19
      react: 0.14 || 15 || 16 || 17 || 18 || 19
    peerDependenciesMeta:
      '@types/react':
        optional: true

  htmlparser2@10.0.0:
    resolution: {integrity: sha512-TwAZM+zE5Tq3lrEHvOlvwgj1XLWQCtaaibSN11Q+gGBAS7Y1uZSWwXXRe4iF6OXnaq1riyQAPFOBtYc77Mxq0g==}

  http-proxy-agent@7.0.2:
    resolution: {integrity: sha512-T1gkAiYYDWYx3V5Bmyu7HcfcvL7mUrTWiM6yOfa3PIphViJ/gFPbvidQ+veqSOHci/PxBcDabeUNCzpOODJZig==}
    engines: {node: '>= 14'}

  https-proxy-agent@7.0.6:
    resolution: {integrity: sha512-vK9P5/iUfdl95AI+JVyUuIcVtd4ofvtrOr3HNtM2yxC9bnMbEdp3x01OhQNnjb8IJYi38VlTE3mBXwcfvywuSw==}
    engines: {node: '>= 14'}

  iconv-lite@0.6.3:
    resolution: {integrity: sha512-4fCk79wshMdzMp2rH06qWrJE4iolqLhCUH+OiuIgU++RB0+94NlDL81atO7GX55uUKueo0txHNtvEyI6D7WdMw==}
    engines: {node: '>=0.10.0'}

  indent-string@4.0.0:
    resolution: {integrity: sha512-EdDDZu4A2OyIK7Lr/2zG+w5jmbuk1DVBnEwREQvBzspBJkCEbRa8GxU1lghYcaGJCnRWibjDXlq779X1/y5xwg==}
    engines: {node: '>=8'}

  inline-style-parser@0.2.4:
    resolution: {integrity: sha512-0aO8FkhNZlj/ZIbNi7Lxxr12obT7cL1moPfE4tg1LkX7LlLfC6DeX4l2ZEud1ukP9jNQyNnfzQVqwbwmAATY4Q==}

  is-arrayish@0.3.2:
    resolution: {integrity: sha512-eVRqCvVlZbuw3GrM63ovNSNAeA1K16kaR/LRY/92w0zxQ5/1YzwblUX652i4Xs9RwAGjW9d9y6X88t8OaAJfWQ==}

  is-fullwidth-code-point@3.0.0:
    resolution: {integrity: sha512-zymm5+u+sCsSWyD9qNaejV3DFvhCKclKdizYaJUuHA83RLjb7nSuGnddCHGv0hk+KY7BMAlsWeK4Ueg6EV6XQg==}
    engines: {node: '>=8'}

  is-plain-obj@4.1.0:
    resolution: {integrity: sha512-+Pgi+vMuUNkJyExiMBt5IlFoMyKnr5zhJ4Uspz58WOhBF5QoIZkFyNHIbBAtHwzVAgk5RtndVNsDRN61/mmDqg==}
    engines: {node: '>=12'}

  is-potential-custom-element-name@1.0.1:
    resolution: {integrity: sha512-bCYeRA2rVibKZd+s2625gGnGF/t7DSqDs4dP7CrLA1m7jKWz6pps0LpYLJN8Q64HtmPKJ1hrN3nzPNKFEKOUiQ==}

  isexe@2.0.0:
    resolution: {integrity: sha512-RHxMLp9lnKHGHRng9QFhRCMbYAcVpn69smSGcq3f36xjgVVWThj4qqLbTLlq7Ssj8B+fIQ1EuCEGI2lKsyQeIw==}

  isomorphic-dompurify@2.25.0:
    resolution: {integrity: sha512-bcpJzu9DOjN21qaCVpcoCwUX1ytpvA6EFqCK5RNtPg5+F0Jz9PX50jl6jbEicBNeO87eDDfC7XtPs4zjDClZJg==}
    engines: {node: '>=18'}

  istanbul-lib-coverage@3.2.2:
    resolution: {integrity: sha512-O8dpsF+r0WV/8MNRKfnmrtCWhuKjxrq2w+jpzBL5UZKTi2LeVWnWOmWRxFlesJONmc+wLAGvKQZEOanko0LFTg==}
    engines: {node: '>=8'}

  istanbul-lib-report@3.0.1:
    resolution: {integrity: sha512-GCfE1mtsHGOELCU8e/Z7YWzpmybrx/+dSTfLrvY8qRmaY6zXTKWn6WQIjaAFw069icm6GVMNkgu0NzI4iPZUNw==}
    engines: {node: '>=10'}

  istanbul-lib-source-maps@5.0.6:
    resolution: {integrity: sha512-yg2d+Em4KizZC5niWhQaIomgf5WlL4vOOjZ5xGCmF8SnPE/mDWWXgvRExdcpCgh9lLRRa1/fSYp2ymmbJ1pI+A==}
    engines: {node: '>=10'}

  istanbul-reports@3.1.7:
    resolution: {integrity: sha512-BewmUXImeuRk2YY0PVbxgKAysvhRPUQE0h5QRM++nVWyubKGV0l8qQ5op8+B2DOmwSe63Jivj0BjkPQVf8fP5g==}
    engines: {node: '>=8'}

  jackspeak@3.4.3:
    resolution: {integrity: sha512-OGlZQpz2yfahA/Rd1Y8Cd9SIEsqvXkLVoSw/cgwhnhFMDbsQFeZYoJJ7bIZBS9BcamUW96asq/npPWugM+RQBw==}

  jiti@2.4.2:
    resolution: {integrity: sha512-rg9zJN+G4n2nfJl5MW3BMygZX56zKPNVEYYqq7adpmMh4Jn2QNEwhvQlFy6jPVdcod7txZtKHWnyZiA3a0zP7A==}
    hasBin: true

  js-tokens@4.0.0:
    resolution: {integrity: sha512-RdJUflcE3cUzKiMqQgsCu06FPu9UdIJO0beYbPhHN4k6apgJtifcoCtT9bcxOpYBtpD2kCM6Sbzg4CausW/PKQ==}

  js-tokens@9.0.1:
    resolution: {integrity: sha512-mxa9E9ITFOt0ban3j6L5MpjwegGz6lBQmM1IJkWeBZGcMxto50+eWdjC/52xDbS2vy0k7vIMK0Fe2wfL9OQSpQ==}

  jsdom@26.1.0:
    resolution: {integrity: sha512-Cvc9WUhxSMEo4McES3P7oK3QaXldCfNWp7pl2NNeiIFlCoLr3kfq9kb1fxftiwk1FLV7CvpvDfonxtzUDeSOPg==}
    engines: {node: '>=18'}
    peerDependencies:
      canvas: ^3.0.0
    peerDependenciesMeta:
      canvas:
        optional: true

  jsesc@3.1.0:
    resolution: {integrity: sha512-/sM3dO2FOzXjKQhJuo0Q173wf2KOo8t4I8vHy6lF9poUp7bKT0/NHE8fPX23PwfhnykfqnC2xRxOnVw5XuGIaA==}
    engines: {node: '>=6'}
    hasBin: true

  json-stringify-safe@5.0.1:
    resolution: {integrity: sha512-ZClg6AaYvamvYEE82d3Iyd3vSSIjQ+odgjaTzRuO3s7toCdFKczob2i0zCh7JE8kWn17yvAWhUVxvqGwUalsRA==}

  json5@2.2.3:
    resolution: {integrity: sha512-XmOWe7eyHYH14cLdVPoyg+GOH3rYX++KpzrylJwSW98t3Nk+U8XOl8FWKOgwtzdb8lXGf6zYwDUzeHMWfxasyg==}
    engines: {node: '>=6'}
    hasBin: true

  lightningcss-darwin-arm64@1.30.1:
    resolution: {integrity: sha512-c8JK7hyE65X1MHMN+Viq9n11RRC7hgin3HhYKhrMyaXflk5GVplZ60IxyoVtzILeKr+xAJwg6zK6sjTBJ0FKYQ==}
    engines: {node: '>= 12.0.0'}
    cpu: [arm64]
    os: [darwin]

  lightningcss-darwin-x64@1.30.1:
    resolution: {integrity: sha512-k1EvjakfumAQoTfcXUcHQZhSpLlkAuEkdMBsI/ivWw9hL+7FtilQc0Cy3hrx0AAQrVtQAbMI7YjCgYgvn37PzA==}
    engines: {node: '>= 12.0.0'}
    cpu: [x64]
    os: [darwin]

  lightningcss-freebsd-x64@1.30.1:
    resolution: {integrity: sha512-kmW6UGCGg2PcyUE59K5r0kWfKPAVy4SltVeut+umLCFoJ53RdCUWxcRDzO1eTaxf/7Q2H7LTquFHPL5R+Gjyig==}
    engines: {node: '>= 12.0.0'}
    cpu: [x64]
    os: [freebsd]

  lightningcss-linux-arm-gnueabihf@1.30.1:
    resolution: {integrity: sha512-MjxUShl1v8pit+6D/zSPq9S9dQ2NPFSQwGvxBCYaBYLPlCWuPh9/t1MRS8iUaR8i+a6w7aps+B4N0S1TYP/R+Q==}
    engines: {node: '>= 12.0.0'}
    cpu: [arm]
    os: [linux]

  lightningcss-linux-arm64-gnu@1.30.1:
    resolution: {integrity: sha512-gB72maP8rmrKsnKYy8XUuXi/4OctJiuQjcuqWNlJQ6jZiWqtPvqFziskH3hnajfvKB27ynbVCucKSm2rkQp4Bw==}
    engines: {node: '>= 12.0.0'}
    cpu: [arm64]
    os: [linux]

  lightningcss-linux-arm64-musl@1.30.1:
    resolution: {integrity: sha512-jmUQVx4331m6LIX+0wUhBbmMX7TCfjF5FoOH6SD1CttzuYlGNVpA7QnrmLxrsub43ClTINfGSYyHe2HWeLl5CQ==}
    engines: {node: '>= 12.0.0'}
    cpu: [arm64]
    os: [linux]

  lightningcss-linux-x64-gnu@1.30.1:
    resolution: {integrity: sha512-piWx3z4wN8J8z3+O5kO74+yr6ze/dKmPnI7vLqfSqI8bccaTGY5xiSGVIJBDd5K5BHlvVLpUB3S2YCfelyJ1bw==}
    engines: {node: '>= 12.0.0'}
    cpu: [x64]
    os: [linux]

  lightningcss-linux-x64-musl@1.30.1:
    resolution: {integrity: sha512-rRomAK7eIkL+tHY0YPxbc5Dra2gXlI63HL+v1Pdi1a3sC+tJTcFrHX+E86sulgAXeI7rSzDYhPSeHHjqFhqfeQ==}
    engines: {node: '>= 12.0.0'}
    cpu: [x64]
    os: [linux]

  lightningcss-win32-arm64-msvc@1.30.1:
    resolution: {integrity: sha512-mSL4rqPi4iXq5YVqzSsJgMVFENoa4nGTT/GjO2c0Yl9OuQfPsIfncvLrEW6RbbB24WtZ3xP/2CCmI3tNkNV4oA==}
    engines: {node: '>= 12.0.0'}
    cpu: [arm64]
    os: [win32]

  lightningcss-win32-x64-msvc@1.30.1:
    resolution: {integrity: sha512-PVqXh48wh4T53F/1CCu8PIPCxLzWyCnn/9T5W1Jpmdy5h9Cwd+0YQS6/LwhHXSafuc61/xg9Lv5OrCby6a++jg==}
    engines: {node: '>= 12.0.0'}
    cpu: [x64]
    os: [win32]

  lightningcss@1.30.1:
    resolution: {integrity: sha512-xi6IyHML+c9+Q3W0S4fCQJOym42pyurFiJUHEcEyHS0CeKzia4yZDEsLlqOFykxOdHpNy0NmvVO31vcSqAxJCg==}
    engines: {node: '>= 12.0.0'}

  lodash@4.17.21:
    resolution: {integrity: sha512-v2kDEe57lecTulaDIuNTPy3Ry4gLGJ6Z1O3vE1krgXZNrsQ+LFTGHVxVjcXPs17LhbZVGedAJv8XZ1tvj5FvSg==}

  loose-envify@1.4.0:
    resolution: {integrity: sha512-lyuxPGr/Wfhrlem2CL/UcnUc1zcqKAImBDzukY7Y5F/yQiNdko6+fRLevlw1HgMySw7f611UIY408EtxRSoK3Q==}
    hasBin: true

  loupe@3.1.4:
    resolution: {integrity: sha512-wJzkKwJrheKtknCOKNEtDK4iqg/MxmZheEMtSTYvnzRdEYaZzmgH976nenp8WdJRdx5Vc1X/9MO0Oszl6ezeXg==}

  lru-cache@10.4.3:
    resolution: {integrity: sha512-JNAzZcXrCt42VGLuYz0zfAzDfAvJWW6AfYlDBQyDV5DClI2m5sAmK+OIO7s59XfsRsWHp02jAJrRadPRGTt6SQ==}

  lru-cache@5.1.1:
    resolution: {integrity: sha512-KpNARQA3Iwv+jTA0utUVVbrh+Jlrr1Fv0e56GGzAFOXN7dk/FviaDW8LHmK52DlcH4WP2n6gI8vN1aesBFgo9w==}

  lucide-react@0.525.0:
    resolution: {integrity: sha512-Tm1txJ2OkymCGkvwoHt33Y2JpN5xucVq1slHcgE6Lk0WjDfjgKWor5CdVER8U6DvcfMwh4M8XxmpTiyzfmfDYQ==}
    peerDependencies:
      react: ^16.5.1 || ^17.0.0 || ^18.0.0 || ^19.0.0

  lz-string@1.5.0:
    resolution: {integrity: sha512-h5bgJWpxJNswbU7qCrV0tIKQCaS3blPDrqKWx+QxzuzL1zGUzij9XCWLrSLsJPu5t+eWA/ycetzYAO5IOMcWAQ==}
    hasBin: true

  magic-string@0.30.17:
    resolution: {integrity: sha512-sNPKHvyjVf7gyjwS4xGTaW/mCnF8wnjtifKBEhxfZ7E/S8tQ0rssrwGNn6q8JH/ohItJfSQp9mBtQYuTlH5QnA==}

  magicast@0.3.5:
    resolution: {integrity: sha512-L0WhttDl+2BOsybvEOLK7fW3UA0OQ0IQ2d6Zl2x/a6vVRs3bAY0ECOSHHeL5jD+SbOpOCUEi0y1DgHEn9Qn1AQ==}

  make-dir@4.0.0:
    resolution: {integrity: sha512-hXdUTZYIVOt1Ex//jAQi+wTZZpUpwBj/0QsOzqegb3rGMMeJiSEu5xLHnYfBrRV4RH2+OCSOO95Is/7x1WJ4bw==}
    engines: {node: '>=10'}

  math-intrinsics@1.1.0:
    resolution: {integrity: sha512-/IXtbwEk5HTPyEwyKX6hGkYXxM9nbj64B+ilVJnC/R6B0pH5G4V3b0pVbL7DBj4tkhBAppbQUlf6F6Xl9LHu1g==}
    engines: {node: '>= 0.4'}

  mime-db@1.52.0:
    resolution: {integrity: sha512-sPU4uV7dYlvtWJxwwxHD0PuihVNiE7TyAbQ5SWxDCB9mUYvOgroQOwYQQOKPJ8CIbE+1ETVlOoK1UC2nU3gYvg==}
    engines: {node: '>= 0.6'}

  mime-types@2.1.35:
    resolution: {integrity: sha512-ZDY+bPm5zTTF+YpCrAU9nK0UgICYPT0QtT1NZWFv4s++TNkcgVaT0g6+4R2uI4MjQjzysHB1zxuWL50hzaeXiw==}
    engines: {node: '>= 0.6'}

  min-indent@1.0.1:
    resolution: {integrity: sha512-I9jwMn07Sy/IwOj3zVkVik2JTvgpaykDZEigL6Rx6N9LbMywwUSMtxET+7lVoDLLd3O3IXwJwvuuns8UB/HeAg==}
    engines: {node: '>=4'}

  minimatch@9.0.5:
    resolution: {integrity: sha512-G6T0ZX48xgozx7587koeX9Ys2NYy6Gmv//P89sEte9V9whIapMNF4idKxnW2QtCcLiTWlb/wfCabAtAFWhhBow==}
    engines: {node: '>=16 || 14 >=14.17'}

  minipass@7.1.2:
    resolution: {integrity: sha512-qOOzS1cBTWYF4BH8fVePDBOO9iptMnGUEZwNc/cMWnTV2nVLZ7VoNWEPHkYczZA0pdoA7dl6e7FL659nX9S2aw==}
    engines: {node: '>=16 || 14 >=14.17'}

  minizlib@3.0.2:
    resolution: {integrity: sha512-oG62iEk+CYt5Xj2YqI5Xi9xWUeZhDI8jjQmC5oThVH5JGCTgIjr7ciJDzC7MBzYd//WvR1OTmP5Q38Q8ShQtVA==}
    engines: {node: '>= 18'}

  mkdirp@3.0.1:
    resolution: {integrity: sha512-+NsyUUAZDmo6YVHzL/stxSu3t9YS1iljliy3BSDrXJ/dkn1KYdmtZODGGjLcc9XLgVVpH4KshHB8XmZgMhaBXg==}
    engines: {node: '>=10'}
    hasBin: true

  mock-socket@9.3.1:
    resolution: {integrity: sha512-qxBgB7Qa2sEQgHFjj0dSigq7fX4k6Saisd5Nelwp2q8mlbAFh5dHV9JTTlF8viYJLSSWgMCZFUom8PJcMNBoJw==}
    engines: {node: '>= 8'}

  motion-dom@12.20.1:
    resolution: {integrity: sha512-XyveLJ9dmQTmaEsP9RlcuoNFxWlRIGdasdPJBB4aOwPr8bRcJdhltudAbiEjRQBmsGD30sjJdaEjhkHsAHapLQ==}

  motion-utils@12.19.0:
    resolution: {integrity: sha512-BuFTHINYmV07pdWs6lj6aI63vr2N4dg0vR+td0rtrdpWOhBzIkEklZyLcvKBoEtwSqx8Jg06vUB5RS0xDiUybw==}

  mrmime@2.0.1:
    resolution: {integrity: sha512-Y3wQdFg2Va6etvQ5I82yUhGdsKrcYox6p7FfL1LbK2J4V01F9TGlepTIhnK24t7koZibmg82KGglhA1XK5IsLQ==}
    engines: {node: '>=10'}

  ms@2.1.3:
    resolution: {integrity: sha512-6FlzubTLZG3J2a/NVCAleEhjzq5oxgHyaCU9yYXvcLsvoVaHJq/s5xXI6/XXP6tz7R9xAOtHnSO/tXtF3WRTlA==}

  nanoid@3.3.11:
    resolution: {integrity: sha512-N8SpfPUnUp1bK+PMYW8qSWdl9U+wwNWI4QKxOYDy9JAro3WMX7p2OeVRF9v+347pnakNevPmiHhNmZ2HbFA76w==}
    engines: {node: ^10 || ^12 || ^13.7 || ^14 || >=15.0.1}
    hasBin: true

  next-themes@0.4.6:
    resolution: {integrity: sha512-pZvgD5L0IEvX5/9GWyHMf3m8BKiVQwsCMHfoFosXtXBMnaS0ZnIJ9ST4b4NqLVKDEm8QBxoNNGNaBv2JNF6XNA==}
    peerDependencies:
      react: ^16.8 || ^17 || ^18 || ^19 || ^19.0.0-rc
      react-dom: ^16.8 || ^17 || ^18 || ^19 || ^19.0.0-rc

  next@15.3.4:
    resolution: {integrity: sha512-mHKd50C+mCjam/gcnwqL1T1vPx/XQNFlXqFIVdgQdVAFY9iIQtY0IfaVflEYzKiqjeA7B0cYYMaCrmAYFjs4rA==}
    engines: {node: ^18.18.0 || ^19.8.0 || >= 20.0.0}
    hasBin: true
    peerDependencies:
      '@opentelemetry/api': ^1.1.0
      '@playwright/test': ^1.41.2
      babel-plugin-react-compiler: '*'
      react: ^18.2.0 || 19.0.0-rc-de68d2f4-20241204 || ^19.0.0
      react-dom: ^18.2.0 || 19.0.0-rc-de68d2f4-20241204 || ^19.0.0
      sass: ^1.3.0
    peerDependenciesMeta:
      '@opentelemetry/api':
        optional: true
      '@playwright/test':
        optional: true
      babel-plugin-react-compiler:
        optional: true
      sass:
        optional: true

  nock@13.5.6:
    resolution: {integrity: sha512-o2zOYiCpzRqSzPj0Zt/dQ/DqZeYoaQ7TUonc/xUPjCGl9WeHpNbxgVvOquXYAaJzI0M9BXV3HTzG0p8IUAbBTQ==}
    engines: {node: '>= 10.13'}

  node-domexception@1.0.0:
    resolution: {integrity: sha512-/jKZoMpw0F8GRwl4/eLROPA3cfcXtLApP0QzLmUT/HuPCZWyB7IY9ZrMeKw2O/nFIqPQB3PVM9aYm0F312AXDQ==}
    engines: {node: '>=10.5.0'}
    deprecated: Use your platform's native DOMException instead

  node-fetch@3.3.2:
    resolution: {integrity: sha512-dRB78srN/l6gqWulah9SrxeYnxeddIG30+GOqK/9OlLVyLg3HPnr6SqOWTWOXKRwC2eGYCkZ59NNuSgvSrpgOA==}
    engines: {node: ^12.20.0 || ^14.13.1 || >=16.0.0}

  node-releases@2.0.19:
    resolution: {integrity: sha512-xxOWJsBKtzAq7DY0J+DTzuz58K8e7sJbdgwkbMWQe8UYB6ekmsQ45q0M/tJDsGaZmbC+l7n57UV8Hl5tHxO9uw==}

  normalize-range@0.1.2:
    resolution: {integrity: sha512-bdok/XvKII3nUpklnV6P2hxtMNrCboOjAcyBuQnWEhO665FwrSNRxU+AqpsyvO6LgGYPspN+lu5CLtw4jPRKNA==}
    engines: {node: '>=0.10.0'}

  nwsapi@2.2.20:
    resolution: {integrity: sha512-/ieB+mDe4MrrKMT8z+mQL8klXydZWGR5Dowt4RAGKbJ3kIGEx3X4ljUo+6V73IXtUPWgfOlU5B9MlGxFO5T+cA==}

  object-assign@4.1.1:
    resolution: {integrity: sha512-rJgTQnkUnH1sFw8yT6VSU3zD3sWmu6sZhIseY8VX+GRu3P6F7Fu+JNDoXfklElbLJSnc3FUQHVe4cU5hj+BcUg==}
    engines: {node: '>=0.10.0'}

  package-json-from-dist@1.0.1:
    resolution: {integrity: sha512-UEZIS3/by4OC8vL3P2dTXRETpebLI2NiI5vIrjaD/5UtrkFX/tNbwjTSRAGC/+7CAo2pIcBaRgWmcBBHcsaCIw==}

  parse5@7.3.0:
    resolution: {integrity: sha512-IInvU7fabl34qmi9gY8XOVxhYyMyuH2xUNpb2q8/Y+7552KlejkRvqvD19nMoUW/uQGGbqNpA6Tufu5FL5BZgw==}

  path-key@3.1.1:
    resolution: {integrity: sha512-ojmeN0qd+y0jszEtoY48r0Peq5dwMEkIlCOu6Q5f41lfkswXuKtYrhgoTpLnyIcHm24Uhqx+5Tqm2InSwLhE6Q==}
    engines: {node: '>=8'}

  path-scurry@1.11.1:
    resolution: {integrity: sha512-Xa4Nw17FS9ApQFJ9umLiJS4orGjm7ZzwUrwamcGQuHSzDyth9boKDaycYdDcZDuqYATXw4HFXgaqWTctW/v1HA==}
    engines: {node: '>=16 || 14 >=14.18'}

  pathe@2.0.3:
    resolution: {integrity: sha512-WUjGcAqP1gQacoQe+OBJsFA7Ld4DyXuUIjZ5cc75cLHvJ7dtNsTugphxIADwspS+AraAUePCKrSVtPLFj/F88w==}

  pathval@2.0.1:
    resolution: {integrity: sha512-//nshmD55c46FuFw26xV/xFAaB5HF9Xdap7HJBBnrKdAd6/GxDBaNA1870O79+9ueg61cZLSVc+OaFlfmObYVQ==}
    engines: {node: '>= 14.16'}

<<<<<<< HEAD
  pg-int8@1.0.1:
    resolution: {integrity: sha512-WCtabS6t3c8SkpDBUlb1kjOs7l66xsGdKpIPZsg4wR+B3+u9UAum2odSsF9tnvxg80h4ZxLWMy4pRjOsFIqQpw==}
    engines: {node: '>=4.0.0'}

  pg-protocol@1.10.3:
    resolution: {integrity: sha512-6DIBgBQaTKDJyxnXaLiLR8wBpQQcGWuAESkRBX/t6OwA8YsqP+iVSiond2EDy6Y/dsGk8rh/jtax3js5NeV7JQ==}

  pg-types@2.2.0:
    resolution: {integrity: sha512-qTAAlrEsl8s4OiEQY69wDvcMIdQN6wdz5ojQiOy6YRMuynxenON0O5oCpJI6lshc6scgAY8qvJ2On/p+CXY0GA==}
    engines: {node: '>=4'}

=======
>>>>>>> e44a2b38
  picocolors@1.1.1:
    resolution: {integrity: sha512-xceH2snhtb5M9liqDsmEw56le376mTZkEX/jEb/RxNFyegNul7eNslCXP9FDj/Lcu0X8KEyMceP2ntpaHrDEVA==}

  picomatch@4.0.2:
    resolution: {integrity: sha512-M7BAV6Rlcy5u+m6oPhAPFgJTzAioX/6B0DxyvDlo9l8+T3nLKbrczg2WLUyzd45L8RqfUMyGPzekbMvX2Ldkwg==}
    engines: {node: '>=12'}

  playwright-core@1.53.1:
    resolution: {integrity: sha512-Z46Oq7tLAyT0lGoFx4DOuB1IA9D1TPj0QkYxpPVUnGDqHHvDpCftu1J2hM2PiWsNMoZh8+LQaarAWcDfPBc6zg==}
    engines: {node: '>=18'}
    hasBin: true

  playwright@1.53.1:
    resolution: {integrity: sha512-LJ13YLr/ocweuwxyGf1XNFWIU4M2zUSo149Qbp+A4cpwDjsxRPj7k6H25LBrEHiEwxvRbD8HdwvQmRMSvquhYw==}
    engines: {node: '>=18'}
    hasBin: true

  postcss-nested@7.0.2:
    resolution: {integrity: sha512-5osppouFc0VR9/VYzYxO03VaDa3e8F23Kfd6/9qcZTUI8P58GIYlArOET2Wq0ywSl2o2PjELhYOFI4W7l5QHKw==}
    engines: {node: '>=18.0'}
    peerDependencies:
      postcss: ^8.2.14

  postcss-selector-parser@7.1.0:
    resolution: {integrity: sha512-8sLjZwK0R+JlxlYcTuVnyT2v+htpdrjDOKuMcOVdYjt52Lh8hWRYpxBPoKx/Zg+bcjc3wx6fmQevMmUztS/ccA==}
    engines: {node: '>=4'}

  postcss-value-parser@4.2.0:
    resolution: {integrity: sha512-1NNCs6uurfkVbeXG4S8JFT9t19m45ICnif8zWLd5oPSZ50QnwMfK+H3jv408d4jw/7Bttv5axS5IiHoLaVNHeQ==}

  postcss@8.4.31:
    resolution: {integrity: sha512-PS08Iboia9mts/2ygV3eLpY5ghnUcfLV/EXTOW1E2qYxJKGGBUtNjN76FYHnMs36RmARn41bC0AZmn+rR0OVpQ==}
    engines: {node: ^10 || ^12 || >=14}

  postcss@8.5.6:
    resolution: {integrity: sha512-3Ybi1tAuwAP9s0r1UQ2J4n5Y0G05bJkpUIO0/bI9MhwmD70S5aTWbXGBwxHrelT+XM1k6dM0pk+SwNkpTRN7Pg==}
    engines: {node: ^10 || ^12 || >=14}

  pretty-format@27.5.1:
    resolution: {integrity: sha512-Qb1gy5OrP5+zDf2Bvnzdl3jsTf1qXVMazbvCoKhtKqVs4/YK4ozX4gKQJJVyNe+cajNPn0KoC0MC3FUmaHWEmQ==}
    engines: {node: ^10.13.0 || ^12.13.0 || ^14.15.0 || >=15.0.0}

  prop-types@15.8.1:
    resolution: {integrity: sha512-oj87CgZICdulUohogVAR7AjlC0327U4el4L6eAvOqCeudMDVU0NThNaV+b9Df4dXgSP1gXMTnPdhfe/2qDH5cg==}

  propagate@2.0.1:
    resolution: {integrity: sha512-vGrhOavPSTz4QVNuBNdcNXePNdNMaO1xj9yBeH1ScQPjk/rhg9sSlCXPhMkFuaNNW/syTvYqsnbIJxMBfRbbag==}
    engines: {node: '>= 8'}

  proxy-from-env@1.1.0:
    resolution: {integrity: sha512-D+zkORCbA9f1tdWRK0RaCR3GPv50cMxcrz4X8k5LTSUD1Dkw47mKJEZQNunItRTkWwgtaUSo1RVFRIG9ZXiFYg==}

  punycode@2.3.1:
    resolution: {integrity: sha512-vYt7UD1U9Wg6138shLtLOvdAu+8DsC/ilFtEVHcH+wydcSpNE20AfSOduf6MkRFahL5FY7X1oU7nKVZFtfq8Fg==}
    engines: {node: '>=6'}

  react-dom@19.1.0:
    resolution: {integrity: sha512-Xs1hdnE+DyKgeHJeJznQmYMIBG3TKIHJJT95Q58nHLSrElKlGQqDTR2HQ9fx5CN/Gk6Vh/kupBTDLU11/nDk/g==}
    peerDependencies:
      react: ^19.1.0

  react-hook-form@7.59.0:
    resolution: {integrity: sha512-kmkek2/8grqarTJExFNjy+RXDIP8yM+QTl3QL6m6Q8b2bih4ltmiXxH7T9n+yXNK477xPh5yZT/6vD8sYGzJTA==}
    engines: {node: '>=18.0.0'}
    peerDependencies:
      react: ^16.8.0 || ^17 || ^18 || ^19

  react-is@16.13.1:
    resolution: {integrity: sha512-24e6ynE2H+OKt4kqsOvNd8kBpV65zoxbA4BVsEOB3ARVWQki/DHzaUoC5KuON/BiccDaCCTZBuOcfZs70kR8bQ==}

  react-is@17.0.2:
    resolution: {integrity: sha512-w2GsyukL62IJnlaff/nRegPQR94C/XXamvMWmSHRJ4y7Ts/4ocGRmTHvOs8PSE6pB3dWOrD/nueuU5sduBsQ4w==}

  react-property@2.0.2:
    resolution: {integrity: sha512-+PbtI3VuDV0l6CleQMsx2gtK0JZbZKbpdu5ynr+lbsuvtmgbNcS3VM0tuY2QjFNOcWxvXeHjDpy42RO+4U2rug==}

  react-refresh@0.17.0:
    resolution: {integrity: sha512-z6F7K9bV85EfseRCp2bzrpyQ0Gkw1uLoCel9XBVWPg/TjRj94SkJzUTGfOa4bs7iJvBWtQG0Wq7wnI0syw3EBQ==}
    engines: {node: '>=0.10.0'}

  react-remove-scroll-bar@2.3.8:
    resolution: {integrity: sha512-9r+yi9+mgU33AKcj6IbT9oRCO78WriSj6t/cF8DWBZJ9aOGPOTEDvdUDz1FwKim7QXWwmHqtdHnRJfhAxEG46Q==}
    engines: {node: '>=10'}
    peerDependencies:
      '@types/react': '*'
      react: ^16.8.0 || ^17.0.0 || ^18.0.0 || ^19.0.0
    peerDependenciesMeta:
      '@types/react':
        optional: true

  react-remove-scroll@2.7.1:
    resolution: {integrity: sha512-HpMh8+oahmIdOuS5aFKKY6Pyog+FNaZV/XyJOq7b4YFwsFHe5yYfdbIalI4k3vU2nSDql7YskmUseHsRrJqIPA==}
    engines: {node: '>=10'}
    peerDependencies:
      '@types/react': '*'
      react: ^16.8.0 || ^17.0.0 || ^18.0.0 || ^19.0.0 || ^19.0.0-rc
    peerDependenciesMeta:
      '@types/react':
        optional: true

  react-style-singleton@2.2.3:
    resolution: {integrity: sha512-b6jSvxvVnyptAiLjbkWLE/lOnR4lfTtDAl+eUC7RZy+QQWc6wRzIV2CE6xBuMmDxc2qIihtDCZD5NPOFl7fRBQ==}
    engines: {node: '>=10'}
    peerDependencies:
      '@types/react': '*'
      react: ^16.8.0 || ^17.0.0 || ^18.0.0 || ^19.0.0 || ^19.0.0-rc
    peerDependenciesMeta:
      '@types/react':
        optional: true

  react@19.1.0:
    resolution: {integrity: sha512-FS+XFBNvn3GTAWq26joslQgWNoFu08F4kl0J4CgdNKADkdSGXQyTCnKteIAJy96Br6YbpEU1LSzV5dYtjMkMDg==}
    engines: {node: '>=0.10.0'}

  redent@3.0.0:
    resolution: {integrity: sha512-6tDA8g98We0zd0GvVeMT9arEOnTw9qM03L9cJXaCjrip1OO764RDBLBfrB4cwzNGDj5OA5ioymC9GkizgWJDUg==}
    engines: {node: '>=8'}

<<<<<<< HEAD
  resolve-pkg-maps@1.0.0:
    resolution: {integrity: sha512-seS2Tj26TBVOC2NIc2rOe2y2ZO7efxITtLZcGSOnHHNOQ7CkiUBfw0Iw2ck6xkIhPwLhKNLS8BO+hEpngQlqzw==}

  rollup@4.44.1:
    resolution: {integrity: sha512-x8H8aPvD+xbl0Do8oez5f5o8eMS3trfCghc4HhLAnCkj7Vl0d1JWGs0UF/D886zLW2rOj2QymV/JcSSsw+XDNg==}
=======
  rollup@4.44.0:
    resolution: {integrity: sha512-qHcdEzLCiktQIfwBq420pn2dP+30uzqYxv9ETm91wdt2R9AFcWfjNAmje4NWlnCIQ5RMTzVf0ZyisOKqHR6RwA==}
>>>>>>> e44a2b38
    engines: {node: '>=18.0.0', npm: '>=8.0.0'}
    hasBin: true

  rrweb-cssom@0.8.0:
    resolution: {integrity: sha512-guoltQEx+9aMf2gDZ0s62EcV8lsXR+0w8915TC3ITdn2YueuNjdAYh/levpU9nFaoChh9RUS5ZdQMrKfVEN9tw==}

  rxjs@7.8.2:
    resolution: {integrity: sha512-dhKf903U/PQZY6boNNtAGdWbG85WAbjT/1xYoZIC7FAY0yWapOBQVsVrDl58W86//e1VpMNBtRV4MaXfdMySFA==}

  safer-buffer@2.1.2:
    resolution: {integrity: sha512-YZo3K82SD7Riyi0E1EQPojLz7kpepnSQI9IyPbHHg1XXXevb5dJI7tpyN2ADxGcQbHG7vcyRHk0cbwqcQriUtg==}

  saxes@6.0.0:
    resolution: {integrity: sha512-xAg7SOnEhrm5zI3puOOKyy1OMcMlIJZYNJY7xLBwSze0UjhPLnWfj2GF2EpT0jmzaJKIWKHLsaSSajf35bcYnA==}
    engines: {node: '>=v12.22.7'}

  scale-ts@1.6.1:
    resolution: {integrity: sha512-PBMc2AWc6wSEqJYBDPcyCLUj9/tMKnLX70jLOSndMtcUoLQucP/DM0vnQo1wJAYjTrQiq8iG9rD0q6wFzgjH7g==}

  scheduler@0.26.0:
    resolution: {integrity: sha512-NlHwttCI/l5gCPR3D1nNXtWABUmBwvZpEQiD4IXSbIDq8BzLIK/7Ir5gTFSGZDUu37K5cMNp0hFtzO38sC7gWA==}

  semver@6.3.1:
    resolution: {integrity: sha512-BR7VvDCVHO+q2xBEWskxS6DJE1qRnb7DxzUrogb71CWoSficBxYsiAGd+Kl0mmq/MprG9yArRkyrQxTO6XjMzA==}
    hasBin: true

  semver@7.7.2:
    resolution: {integrity: sha512-RF0Fw+rO5AMf9MAyaRXI4AV0Ulj5lMHqVxxdSgiVbixSCXoEmmX/jk0CuJw4+3SqroYO9VoUh+HcuJivvtJemA==}
    engines: {node: '>=10'}
    hasBin: true

  server-only@0.0.1:
    resolution: {integrity: sha512-qepMx2JxAa5jjfzxG79yPPq+8BuFToHd1hm7kI+Z4zAq1ftQiP7HcxMhDDItrbtwVeLg/cY2JnKnrcFkmiswNA==}

  sharp@0.34.2:
    resolution: {integrity: sha512-lszvBmB9QURERtyKT2bNmsgxXK0ShJrL/fvqlonCo7e6xBF8nT8xU6pW+PMIbLsz0RxQk3rgH9kd8UmvOzlMJg==}
    engines: {node: ^18.17.0 || ^20.3.0 || >=21.0.0}

  shebang-command@2.0.0:
    resolution: {integrity: sha512-kHxr2zZpYtdmrN1qDjrrX/Z1rR1kG8Dx+gkpK1G4eXmvXswmcE1hTWBWYUzlraYw1/yZp6YuDY77YtvbN0dmDA==}
    engines: {node: '>=8'}

  shebang-regex@3.0.0:
    resolution: {integrity: sha512-7++dFhtcx3353uBaq8DDR4NuxBetBzC7ZQOhmTQInHEd6bSrXdiEyzCvG07Z44UYdLShWUyXt5M/yhz8ekcb1A==}
    engines: {node: '>=8'}

  siginfo@2.0.0:
    resolution: {integrity: sha512-ybx0WO1/8bSBLEWXZvEd7gMW3Sn3JFlW3TvX1nREbDLRNQNaeNN8WK0meBwPdAaOI7TtRRRJn/Es1zhrrCHu7g==}

  signal-exit@4.1.0:
    resolution: {integrity: sha512-bzyZ1e88w9O1iNJbKnOlvYTrWPDl46O1bG0D3XInv+9tkPrxrN8jUUTiFlDkkmKWgn1M6CfIA13SuGqOa9Korw==}
    engines: {node: '>=14'}

  simple-swizzle@0.2.2:
    resolution: {integrity: sha512-JA//kQgZtbuY83m+xT+tXJkmJncGMTFT+C+g2h2R9uxkYIrE2yy9sgmcLhCnw57/WSD+Eh3J97FPEDFnbXnDUg==}

  sirv@3.0.1:
    resolution: {integrity: sha512-FoqMu0NCGBLCcAkS1qA+XJIQTR6/JHfQXl+uGteNCQ76T91DMUjPa9xfmeqMY3z80nLSg9yQmNjK0Px6RWsH/A==}
    engines: {node: '>=18'}

  smoldot@2.0.26:
    resolution: {integrity: sha512-F+qYmH4z2s2FK+CxGj8moYcd1ekSIKH8ywkdqlOz88Dat35iB1DIYL11aILN46YSGMzQW/lbJNS307zBSDN5Ig==}

  sonner@2.0.5:
    resolution: {integrity: sha512-YwbHQO6cSso3HBXlbCkgrgzDNIhws14r4MO87Ofy+cV2X7ES4pOoAK3+veSmVTvqNx1BWUxlhPmZzP00Crk2aQ==}
    peerDependencies:
      react: ^18.0.0 || ^19.0.0 || ^19.0.0-rc
      react-dom: ^18.0.0 || ^19.0.0 || ^19.0.0-rc

  sort-object-keys@1.1.3:
    resolution: {integrity: sha512-855pvK+VkU7PaKYPc+Jjnmt4EzejQHyhhF33q31qG8x7maDzkeFhAAThdCYay11CISO+qAMwjOBP+fPZe0IPyg==}

  sort-package-json@3.3.1:
    resolution: {integrity: sha512-awjhQR2Iy5UN3NuguAK5+RezcEuUg9Ra4O8y2Aj+DlJa7MywyHaipAPf9bu4qqFj0hsYHHoT9sS3aV7Ucu728g==}
    engines: {node: '>=20'}
    hasBin: true

  source-map-js@1.2.1:
    resolution: {integrity: sha512-UXWMKhLOwVKb728IUtQPXxfYU+usdybtUrK/8uGE8CQMvrhOpwvzDBwj0QhSL7MQc7vIsISBG8VQ8+IDQxpfQA==}
    engines: {node: '>=0.10.0'}

  stackback@0.0.2:
    resolution: {integrity: sha512-1XMJE5fQo1jGH6Y/7ebnwPOBEkIEnT4QF32d5R1+VXdXveM0IBMJt8zfaxX1P3QhVwrYe+576+jkANtSS2mBbw==}

  std-env@3.9.0:
    resolution: {integrity: sha512-UGvjygr6F6tpH7o2qyqR6QYpwraIjKSdtzyBdyytFOHmPZY917kwdwLG0RbOjWOnKmnm3PeHjaoLLMie7kPLQw==}

  streamsearch@1.1.0:
    resolution: {integrity: sha512-Mcc5wHehp9aXz1ax6bZUyY5afg9u2rv5cqQI3mRrYkGC8rW2hM02jWuwjtL++LS5qinSyhj2QfLyNsuc+VsExg==}
    engines: {node: '>=10.0.0'}

  string-width@4.2.3:
    resolution: {integrity: sha512-wKyQRQpjJ0sIp62ErSZdGsjMJWsap5oRNihHhu6G7JVO/9jIB6UyevL+tXuOqrng8j/cxKTWyWUwvSTriiZz/g==}
    engines: {node: '>=8'}

  string-width@5.1.2:
    resolution: {integrity: sha512-HnLOCR3vjcY8beoNLtcjZ5/nxn2afmME6lhrDrebokqMap+XbeW8n9TXpPDOqdGK5qcI3oT0GKTW6wC7EMiVqA==}
    engines: {node: '>=12'}

  strip-ansi@6.0.1:
    resolution: {integrity: sha512-Y38VPSHcqkFrCpFnQ9vuSXmquuv5oXOKpGeT6aGrr3o3Gc9AlVa6JBfUSOCnbxGGZF+/0ooI7KrPuUSztUdU5A==}
    engines: {node: '>=8'}

  strip-ansi@7.1.0:
    resolution: {integrity: sha512-iq6eVVI64nQQTRYq2KtEg2d2uU7LElhTJwsH4YzIHZshxlgZms/wIc4VoDQTlG/IvVIrBKG06CrZnp0qv7hkcQ==}
    engines: {node: '>=12'}

  strip-indent@3.0.0:
    resolution: {integrity: sha512-laJTa3Jb+VQpaC6DseHhF7dXVqHTfJPCRDaEbid/drOhgitgYku/letMUqOXFoWV0zIIUbjpdH2t+tYj4bQMRQ==}
    engines: {node: '>=8'}

  strip-literal@3.0.0:
    resolution: {integrity: sha512-TcccoMhJOM3OebGhSBEmp3UZ2SfDMZUEBdRA/9ynfLi8yYajyWX3JiXArcJt4Umh4vISpspkQIY8ZZoCqjbviA==}

  style-to-js@1.1.16:
    resolution: {integrity: sha512-/Q6ld50hKYPH3d/r6nr117TZkHR0w0kGGIVfpG9N6D8NymRPM9RqCUv4pRpJ62E5DqOYx2AFpbZMyCPnjQCnOw==}

  style-to-object@1.0.8:
    resolution: {integrity: sha512-xT47I/Eo0rwJmaXC4oilDGDWLohVhR6o/xAQcPQN8q6QBuZVL8qMYL85kLmST5cPjAorwvqIA4qXTRQoYHaL6g==}

  styled-jsx@5.1.6:
    resolution: {integrity: sha512-qSVyDTeMotdvQYoHWLNGwRFJHC+i+ZvdBRYosOFgC+Wg1vx4frN2/RG/NA7SYqqvKNLf39P2LSRA2pu6n0XYZA==}
    engines: {node: '>= 12.0.0'}
    peerDependencies:
      '@babel/core': '*'
      babel-plugin-macros: '*'
      react: '>= 16.8.0 || 17.x.x || ^18.0.0-0 || ^19.0.0-0'
    peerDependenciesMeta:
      '@babel/core':
        optional: true
      babel-plugin-macros:
        optional: true

  supports-color@7.2.0:
    resolution: {integrity: sha512-qpCAvRl9stuOHveKsn7HncJRvv501qIacKzQlO/+Lwxc9+0q2wLyv4Dfvt80/DPn2pqOBsJdDiogXGR9+OvwRw==}
    engines: {node: '>=8'}

  symbol-tree@3.2.4:
    resolution: {integrity: sha512-9QNk5KwDF+Bvz+PyObkmSYjI5ksVUYtjW7AU22r2NKcfLJcXp96hkDWU3+XndOsUb+AQ9QhfzfCT2O+CNWT5Tw==}

  tailwind-merge@3.3.1:
    resolution: {integrity: sha512-gBXpgUm/3rp1lMZZrM/w7D8GKqshif0zAymAhbCyIt8KMe+0v9DQ7cdYLR4FHH/cKpdTXb+A/tKKU3eolfsI+g==}

  tailwindcss-animate@1.0.7:
    resolution: {integrity: sha512-bl6mpH3T7I3UFxuvDEXLxy/VuFxBk5bbzplh7tXI68mwMokNYd1t9qPBHlnyTwfa4JGC4zP516I1hYYtQ/vspA==}
    peerDependencies:
      tailwindcss: '>=3.0.0 || insiders'

  tailwindcss@4.1.11:
    resolution: {integrity: sha512-2E9TBm6MDD/xKYe+dvJZAmg3yxIEDNRc0jwlNyDg/4Fil2QcSLjFKGVff0lAf1jjeaArlG/M75Ey/EYr/OJtBA==}

  tapable@2.2.2:
    resolution: {integrity: sha512-Re10+NauLTMCudc7T5WLFLAwDhQ0JWdrMK+9B2M8zR5hRExKmsRDCBA7/aV/pNJFltmBFO5BAMlQFi/vq3nKOg==}
    engines: {node: '>=6'}

  tar@7.4.3:
    resolution: {integrity: sha512-5S7Va8hKfV7W5U6g3aYxXmlPoZVAwUMy9AOKyF2fVuZa2UD3qZjg578OrLRt8PcNN1PleVaL/5/yYATNL0ICUw==}
    engines: {node: '>=18'}

  test-exclude@7.0.1:
    resolution: {integrity: sha512-pFYqmTw68LXVjeWJMST4+borgQP2AyMNbg1BpZh9LbyhUeNkeaPF9gzfPGUAnSMV3qPYdWUwDIjjCLiSDOl7vg==}
    engines: {node: '>=18'}

  tinybench@2.9.0:
    resolution: {integrity: sha512-0+DUvqWMValLmha6lr4kD8iAMK1HzV0/aKnCtWb9v9641TnP/MFb7Pc2bxoxQjTXAErryXVgUOfv2YqNllqGeg==}

  tinyexec@0.3.2:
    resolution: {integrity: sha512-KQQR9yN7R5+OSwaK0XQoj22pwHoTlgYqmUscPYoknOoWCWfj/5/ABTMRi69FrKU5ffPVh5QcFikpWJI/P1ocHA==}

  tinyglobby@0.2.14:
    resolution: {integrity: sha512-tX5e7OM1HnYr2+a2C/4V0htOcSQcoSTH9KgJnVvNm5zm/cyEWKJ7j7YutsH9CxMdtOkkLFy2AHrMci9IM8IPZQ==}
    engines: {node: '>=12.0.0'}

  tinypool@1.1.1:
    resolution: {integrity: sha512-Zba82s87IFq9A9XmjiX5uZA/ARWDrB03OHlq+Vw1fSdt0I+4/Kutwy8BP4Y/y/aORMo61FQ0vIb5j44vSo5Pkg==}
    engines: {node: ^18.0.0 || >=20.0.0}

  tinyrainbow@2.0.0:
    resolution: {integrity: sha512-op4nsTR47R6p0vMUUoYl/a+ljLFVtlfaXkLQmqfLR1qHma1h/ysYk4hEXZ880bf2CYgTskvTa/e196Vd5dDQXw==}
    engines: {node: '>=14.0.0'}

  tinyspy@4.0.3:
    resolution: {integrity: sha512-t2T/WLB2WRgZ9EpE4jgPJ9w+i66UZfDc8wHh0xrwiRNN+UwH98GIJkTeZqX9rg0i0ptwzqW+uYeIF0T4F8LR7A==}
    engines: {node: '>=14.0.0'}

  tldts-core@6.1.86:
    resolution: {integrity: sha512-Je6p7pkk+KMzMv2XXKmAE3McmolOQFdxkKw0R8EYNr7sELW46JqnNeTX8ybPiQgvg1ymCoF8LXs5fzFaZvJPTA==}

  tldts@6.1.86:
    resolution: {integrity: sha512-WMi/OQ2axVTf/ykqCQgXiIct+mSQDFdH2fkwhPwgEwvJ1kSzZRiinb0zF2Xb8u4+OqPChmyI6MEu4EezNJz+FQ==}
    hasBin: true

  totalist@3.0.1:
    resolution: {integrity: sha512-sf4i37nQ2LBx4m3wB74y+ubopq6W/dIzXg0FDGjsYnZHVa1Da8FH853wlL2gtUhg+xJXjfk3kUZS3BRoQeoQBQ==}
    engines: {node: '>=6'}

  tough-cookie@5.1.2:
    resolution: {integrity: sha512-FVDYdxtnj0G6Qm/DhNPSb8Ju59ULcup3tuJxkFb5K8Bv2pUXILbf0xZWU8PX8Ov19OXljbUyveOFwRMwkXzO+A==}
    engines: {node: '>=16'}

  tr46@5.1.1:
    resolution: {integrity: sha512-hdF5ZgjTqgAntKkklYw0R03MG2x/bSzTtkxmIRw/sTNV8YXsCJ1tfLAX23lhxhHJlEf3CRCOCGGWw3vI3GaSPw==}
    engines: {node: '>=18'}

  tslib@2.8.1:
    resolution: {integrity: sha512-oJFu94HQb+KVduSUQL7wnpmqnfmLsOA/nAh6b6EH0wCEoK0/mPeXU6c3wKDV83MkOuHPRHtSXKKU99IBazS/2w==}

  types-react-dom@19.0.0-alpha.3:
    resolution: {integrity: sha512-foCg3VSAoTLKBpU6FKgtHjOzqZVo7UVXfG/JnKM8imXq/+TvSGebj+KJlAVG6H1n+hiQtqpjHc+hk5FmZOJCqw==}

  typescript@5.8.3:
    resolution: {integrity: sha512-p1diW6TqL9L07nNxvRMM7hMMw4c5XOo/1ibL4aAIGmSAt9slTE1Xgw5KWuof2uTOvCg9BY7ZRi+GaF+7sfgPeQ==}
    engines: {node: '>=14.17'}
    hasBin: true

  undici-types@7.8.0:
    resolution: {integrity: sha512-9UJ2xGDvQ43tYyVMpuHlsgApydB8ZKfVYTsLDhXkFL/6gfkp+U8xTGdh8pMJv1SpZna0zxG1DwsKZsreLbXBxw==}

  update-browserslist-db@1.1.3:
    resolution: {integrity: sha512-UxhIZQ+QInVdunkDAaiazvvT/+fXL5Osr0JZlJulepYu6Jd7qJtDZjlur0emRlT71EN3ScPoE7gvsuIKKNavKw==}
    hasBin: true
    peerDependencies:
      browserslist: '>= 4.21.0'

  use-callback-ref@1.3.3:
    resolution: {integrity: sha512-jQL3lRnocaFtu3V00JToYz/4QkNWswxijDaCVNZRiRTO3HQDLsdu1ZtmIUvV4yPp+rvWm5j0y0TG/S61cuijTg==}
    engines: {node: '>=10'}
    peerDependencies:
      '@types/react': '*'
      react: ^16.8.0 || ^17.0.0 || ^18.0.0 || ^19.0.0 || ^19.0.0-rc
    peerDependenciesMeta:
      '@types/react':
        optional: true

  use-sidecar@1.1.3:
    resolution: {integrity: sha512-Fedw0aZvkhynoPYlA5WXrMCAMm+nSWdZt6lzJQ7Ok8S6Q+VsHmHpRWndVRJ8Be0ZbkfPc5LRYH+5XrzXcEeLRQ==}
    engines: {node: '>=10'}
    peerDependencies:
      '@types/react': '*'
      react: ^16.8.0 || ^17.0.0 || ^18.0.0 || ^19.0.0 || ^19.0.0-rc
    peerDependenciesMeta:
      '@types/react':
        optional: true

  use-sync-external-store@1.5.0:
    resolution: {integrity: sha512-Rb46I4cGGVBmjamjphe8L/UnvJD+uPPtTkNvX5mZgqdbavhI4EbgIWJiIHXJ8bc/i9EQGPRh4DwEURJ552Do0A==}
    peerDependencies:
      react: ^16.8.0 || ^17.0.0 || ^18.0.0 || ^19.0.0

  util-deprecate@1.0.2:
    resolution: {integrity: sha512-EPD5q1uXyFxJpCrLnCc1nHnq3gOa6DZBocAIiI2TaSCA7VCJ1UJDMagCzIkXNsUYfD1daK//LTEQ8xiIbrHtcw==}

  uuid@11.1.0:
    resolution: {integrity: sha512-0/A9rDy9P7cJ+8w1c9WD9V//9Wj15Ce2MPz8Ri6032usz+NfePxx5AcN3bN+r6ZL6jEo066/yNYB3tn4pQEx+A==}
    hasBin: true

  vite-node@3.2.4:
    resolution: {integrity: sha512-EbKSKh+bh1E1IFxeO0pg1n4dvoOTt0UDiXMd/qn++r98+jPO1xtJilvXldeuQ8giIB5IkpjCgMleHMNEsGH6pg==}
    engines: {node: ^18.0.0 || ^20.0.0 || >=22.0.0}
    hasBin: true

  vite@7.0.0:
    resolution: {integrity: sha512-ixXJB1YRgDIw2OszKQS9WxGHKwLdCsbQNkpJN171udl6szi/rIySHL6/Os3s2+oE4P/FLD4dxg4mD7Wust+u5g==}
    engines: {node: ^20.19.0 || >=22.12.0}
    hasBin: true
    peerDependencies:
      '@types/node': ^20.19.0 || >=22.12.0
      jiti: '>=1.21.0'
      less: ^4.0.0
      lightningcss: ^1.21.0
      sass: ^1.70.0
      sass-embedded: ^1.70.0
      stylus: '>=0.54.8'
      sugarss: ^5.0.0
      terser: ^5.16.0
      tsx: ^4.8.1
      yaml: ^2.4.2
    peerDependenciesMeta:
      '@types/node':
        optional: true
      jiti:
        optional: true
      less:
        optional: true
      lightningcss:
        optional: true
      sass:
        optional: true
      sass-embedded:
        optional: true
      stylus:
        optional: true
      sugarss:
        optional: true
      terser:
        optional: true
      tsx:
        optional: true
      yaml:
        optional: true

  vitest@3.2.4:
    resolution: {integrity: sha512-LUCP5ev3GURDysTWiP47wRRUpLKMOfPh+yKTx3kVIEiu5KOMeqzpnYNsKyOoVrULivR8tLcks4+lga33Whn90A==}
    engines: {node: ^18.0.0 || ^20.0.0 || >=22.0.0}
    hasBin: true
    peerDependencies:
      '@edge-runtime/vm': '*'
      '@types/debug': ^4.1.12
      '@types/node': ^18.0.0 || ^20.0.0 || >=22.0.0
      '@vitest/browser': 3.2.4
      '@vitest/ui': 3.2.4
      happy-dom: '*'
      jsdom: '*'
    peerDependenciesMeta:
      '@edge-runtime/vm':
        optional: true
      '@types/debug':
        optional: true
      '@types/node':
        optional: true
      '@vitest/browser':
        optional: true
      '@vitest/ui':
        optional: true
      happy-dom:
        optional: true
      jsdom:
        optional: true

  w3c-xmlserializer@5.0.0:
    resolution: {integrity: sha512-o8qghlI8NZHU1lLPrpi2+Uq7abh4GGPpYANlalzWxyWteJOCsr/P+oPBA49TOLu5FTZO4d3F9MnWJfiMo4BkmA==}
    engines: {node: '>=18'}

  web-streams-polyfill@3.3.3:
    resolution: {integrity: sha512-d2JWLCivmZYTSIoge9MsgFCZrt571BikcWGYkjC1khllbTeDlGqZ2D8vD8E/lJa8WGWbb7Plm8/XJYV7IJHZZw==}
    engines: {node: '>= 8'}

  webidl-conversions@7.0.0:
    resolution: {integrity: sha512-VwddBukDzu71offAQR975unBIGqfKZpM+8ZX6ySk8nYhVoo5CYaZyzt3YBvYtRtO+aoGlqxPg/B87NGVZ/fu6g==}
    engines: {node: '>=12'}

  whatwg-encoding@3.1.1:
    resolution: {integrity: sha512-6qN4hJdMwfYBtE3YBTTHhoeuUrDBPZmbQaxWAqSALV/MeEnR5z1xd8UKud2RAkFoPkmB+hli1TZSnyi84xz1vQ==}
    engines: {node: '>=18'}

  whatwg-mimetype@4.0.0:
    resolution: {integrity: sha512-QaKxh0eNIi2mE9p2vEdzfagOKHCcj1pJ56EEHGQOVxp8r9/iszLUUV7v89x9O1p/T+NlTM5W7jW6+cz4Fq1YVg==}
    engines: {node: '>=18'}

  whatwg-url@14.2.0:
    resolution: {integrity: sha512-De72GdQZzNTUBBChsXueQUnPKDkg/5A5zp7pFDuQAj5UFoENpiACU0wlCvzpAGnTkj++ihpKwKyYewn/XNUbKw==}
    engines: {node: '>=18'}

  which@2.0.2:
    resolution: {integrity: sha512-BLI3Tl1TW3Pvl70l3yq3Y64i+awpwXqsGBYWkkqMtnbXgrMD+yj7rhW0kuEDxzJaYXGjEW5ogapKNMEKNMjibA==}
    engines: {node: '>= 8'}
    hasBin: true

  why-is-node-running@2.3.0:
    resolution: {integrity: sha512-hUrmaWBdVDcxvYqnyh09zunKzROWjbZTiNy8dBEjkS7ehEDQibXJ7XvlmtbwuTclUiIyN+CyXQD4Vmko8fNm8w==}
    engines: {node: '>=8'}
    hasBin: true

  wrap-ansi@7.0.0:
    resolution: {integrity: sha512-YVGIj2kamLSTxw6NsZjoBxfSwsn0ycdesmc4p+Q21c5zPuZ1pl+NfxVdxPtdHvmNVOQ6XSYG4AUtyt/Fi7D16Q==}
    engines: {node: '>=10'}

  wrap-ansi@8.1.0:
    resolution: {integrity: sha512-si7QWI6zUMq56bESFvagtmzMdGOtoxfR+Sez11Mobfc7tm+VkUckk9bW2UeffTGVUbOksxmSw0AA2gs8g71NCQ==}
    engines: {node: '>=12'}

  ws@8.18.3:
    resolution: {integrity: sha512-PEIGCY5tSlUt50cqyMXfCzX+oOPqN0vuGqWzbcJ2xvnkzkq46oOpz7dQaTDBdfICb4N14+GARUDw2XV2N4tvzg==}
    engines: {node: '>=10.0.0'}
    peerDependencies:
      bufferutil: ^4.0.1
      utf-8-validate: '>=5.0.2'
    peerDependenciesMeta:
      bufferutil:
        optional: true
      utf-8-validate:
        optional: true

  xml-name-validator@5.0.0:
    resolution: {integrity: sha512-EvGK8EJ3DhaHfbRlETOWAS5pO9MZITeauHKJyb8wyajUfQUenkIg2MvLDTZ4T/TgIcm3HU0TFBgWWboAZ30UHg==}
    engines: {node: '>=18'}

  xmlchars@2.2.0:
    resolution: {integrity: sha512-JZnDKK8B0RCDw84FNdDAIpZK+JuJw+s7Lz8nksI7SIuU3UXJJslUthsi+uWBUYOwPFwW7W7PRLRfUKpxjtjFCw==}

  yallist@3.1.1:
    resolution: {integrity: sha512-a4UGQaWPH59mOXUYnAG2ewncQS4i4F43Tv3JoAM+s2VDAmS9NsK8GpDMLrCHPksFT7h3K6TOoUNn2pb7RoXx4g==}

  yallist@5.0.0:
    resolution: {integrity: sha512-YgvUTfwqyc7UXVMrB+SImsVYSmTS8X/tSrtdNZMImM+n7+QTriRXyXim0mBrTXNeqzVF0KWGgHPeiyViFFrNDw==}
    engines: {node: '>=18'}

  zod@3.25.67:
    resolution: {integrity: sha512-idA2YXwpCdqUSKRCACDE6ItZD9TZzy3OZMtpfLoh6oPR47lipysRrJfjzMqFxQ3uJuUPyUeWe1r9vLH33xO/Qw==}

snapshots:

  '@adobe/css-tools@4.4.3': {}

  '@alloc/quick-lru@5.2.0': {}

  '@ampproject/remapping@2.3.0':
    dependencies:
      '@jridgewell/gen-mapping': 0.3.11
      '@jridgewell/trace-mapping': 0.3.28

  '@asamuzakjp/css-color@3.2.0':
    dependencies:
      '@csstools/css-calc': 2.1.4(@csstools/css-parser-algorithms@3.0.5(@csstools/css-tokenizer@3.0.4))(@csstools/css-tokenizer@3.0.4)
      '@csstools/css-color-parser': 3.0.10(@csstools/css-parser-algorithms@3.0.5(@csstools/css-tokenizer@3.0.4))(@csstools/css-tokenizer@3.0.4)
      '@csstools/css-parser-algorithms': 3.0.5(@csstools/css-tokenizer@3.0.4)
      '@csstools/css-tokenizer': 3.0.4
      lru-cache: 10.4.3

  '@babel/code-frame@7.27.1':
    dependencies:
      '@babel/helper-validator-identifier': 7.27.1
      js-tokens: 4.0.0
      picocolors: 1.1.1

  '@babel/compat-data@7.27.7': {}

  '@babel/core@7.27.7':
    dependencies:
      '@ampproject/remapping': 2.3.0
      '@babel/code-frame': 7.27.1
      '@babel/generator': 7.27.5
      '@babel/helper-compilation-targets': 7.27.2
      '@babel/helper-module-transforms': 7.27.3(@babel/core@7.27.7)
      '@babel/helpers': 7.27.6
      '@babel/parser': 7.27.7
      '@babel/template': 7.27.2
      '@babel/traverse': 7.27.7
      '@babel/types': 7.27.7
      convert-source-map: 2.0.0
      debug: 4.4.1
      gensync: 1.0.0-beta.2
      json5: 2.2.3
      semver: 6.3.1
    transitivePeerDependencies:
      - supports-color

  '@babel/generator@7.27.5':
    dependencies:
      '@babel/parser': 7.27.7
      '@babel/types': 7.27.7
      '@jridgewell/gen-mapping': 0.3.11
      '@jridgewell/trace-mapping': 0.3.28
      jsesc: 3.1.0

  '@babel/helper-compilation-targets@7.27.2':
    dependencies:
      '@babel/compat-data': 7.27.7
      '@babel/helper-validator-option': 7.27.1
      browserslist: 4.25.1
      lru-cache: 5.1.1
      semver: 6.3.1

  '@babel/helper-module-imports@7.27.1':
    dependencies:
      '@babel/traverse': 7.27.7
      '@babel/types': 7.27.7
    transitivePeerDependencies:
      - supports-color

  '@babel/helper-module-transforms@7.27.3(@babel/core@7.27.7)':
    dependencies:
      '@babel/core': 7.27.7
      '@babel/helper-module-imports': 7.27.1
      '@babel/helper-validator-identifier': 7.27.1
      '@babel/traverse': 7.27.7
    transitivePeerDependencies:
      - supports-color

  '@babel/helper-plugin-utils@7.27.1': {}

  '@babel/helper-string-parser@7.27.1': {}

  '@babel/helper-validator-identifier@7.27.1': {}

  '@babel/helper-validator-option@7.27.1': {}

  '@babel/helpers@7.27.6':
    dependencies:
      '@babel/template': 7.27.2
      '@babel/types': 7.27.7

  '@babel/parser@7.27.7':
    dependencies:
      '@babel/types': 7.27.7

  '@babel/plugin-transform-react-jsx-self@7.27.1(@babel/core@7.27.7)':
    dependencies:
      '@babel/core': 7.27.7
      '@babel/helper-plugin-utils': 7.27.1

  '@babel/plugin-transform-react-jsx-source@7.27.1(@babel/core@7.27.7)':
    dependencies:
      '@babel/core': 7.27.7
      '@babel/helper-plugin-utils': 7.27.1

  '@babel/runtime@7.27.6': {}

  '@babel/template@7.27.2':
    dependencies:
      '@babel/code-frame': 7.27.1
      '@babel/parser': 7.27.7
      '@babel/types': 7.27.7

  '@babel/traverse@7.27.7':
    dependencies:
      '@babel/code-frame': 7.27.1
      '@babel/generator': 7.27.5
      '@babel/parser': 7.27.7
      '@babel/template': 7.27.2
      '@babel/types': 7.27.7
      debug: 4.4.1
      globals: 11.12.0
    transitivePeerDependencies:
      - supports-color

  '@babel/types@7.27.7':
    dependencies:
      '@babel/helper-string-parser': 7.27.1
      '@babel/helper-validator-identifier': 7.27.1

  '@bcoe/v8-coverage@1.0.2': {}

  '@biomejs/biome@2.0.6':
    optionalDependencies:
      '@biomejs/cli-darwin-arm64': 2.0.6
      '@biomejs/cli-darwin-x64': 2.0.6
      '@biomejs/cli-linux-arm64': 2.0.6
      '@biomejs/cli-linux-arm64-musl': 2.0.6
      '@biomejs/cli-linux-x64': 2.0.6
      '@biomejs/cli-linux-x64-musl': 2.0.6
      '@biomejs/cli-win32-arm64': 2.0.6
      '@biomejs/cli-win32-x64': 2.0.6

  '@biomejs/cli-darwin-arm64@2.0.6':
    optional: true

  '@biomejs/cli-darwin-x64@2.0.6':
    optional: true

  '@biomejs/cli-linux-arm64-musl@2.0.6':
    optional: true

  '@biomejs/cli-linux-arm64@2.0.6':
    optional: true

  '@biomejs/cli-linux-x64-musl@2.0.6':
    optional: true

  '@biomejs/cli-linux-x64@2.0.6':
    optional: true

  '@biomejs/cli-win32-arm64@2.0.6':
    optional: true

  '@biomejs/cli-win32-x64@2.0.6':
    optional: true

  '@csstools/color-helpers@5.0.2': {}

  '@csstools/css-calc@2.1.4(@csstools/css-parser-algorithms@3.0.5(@csstools/css-tokenizer@3.0.4))(@csstools/css-tokenizer@3.0.4)':
    dependencies:
      '@csstools/css-parser-algorithms': 3.0.5(@csstools/css-tokenizer@3.0.4)
      '@csstools/css-tokenizer': 3.0.4

  '@csstools/css-color-parser@3.0.10(@csstools/css-parser-algorithms@3.0.5(@csstools/css-tokenizer@3.0.4))(@csstools/css-tokenizer@3.0.4)':
    dependencies:
      '@csstools/color-helpers': 5.0.2
      '@csstools/css-calc': 2.1.4(@csstools/css-parser-algorithms@3.0.5(@csstools/css-tokenizer@3.0.4))(@csstools/css-tokenizer@3.0.4)
      '@csstools/css-parser-algorithms': 3.0.5(@csstools/css-tokenizer@3.0.4)
      '@csstools/css-tokenizer': 3.0.4

  '@csstools/css-parser-algorithms@3.0.5(@csstools/css-tokenizer@3.0.4)':
    dependencies:
      '@csstools/css-tokenizer': 3.0.4

  '@csstools/css-tokenizer@3.0.4': {}

  '@emnapi/runtime@1.4.3':
    dependencies:
      tslib: 2.8.1
    optional: true

  '@esbuild/aix-ppc64@0.25.5':
    optional: true

  '@esbuild/android-arm64@0.25.5':
    optional: true

  '@esbuild/android-arm@0.25.5':
    optional: true

  '@esbuild/android-x64@0.25.5':
    optional: true

  '@esbuild/darwin-arm64@0.25.5':
    optional: true

  '@esbuild/darwin-x64@0.25.5':
    optional: true

  '@esbuild/freebsd-arm64@0.25.5':
    optional: true

  '@esbuild/freebsd-x64@0.25.5':
    optional: true

  '@esbuild/linux-arm64@0.25.5':
    optional: true

  '@esbuild/linux-arm@0.25.5':
    optional: true

  '@esbuild/linux-ia32@0.25.5':
    optional: true

  '@esbuild/linux-loong64@0.25.5':
    optional: true

  '@esbuild/linux-mips64el@0.25.5':
    optional: true

  '@esbuild/linux-ppc64@0.25.5':
    optional: true

  '@esbuild/linux-riscv64@0.25.5':
    optional: true

  '@esbuild/linux-s390x@0.25.5':
    optional: true

  '@esbuild/linux-x64@0.25.5':
    optional: true

  '@esbuild/netbsd-arm64@0.25.5':
    optional: true

  '@esbuild/netbsd-x64@0.25.5':
    optional: true

  '@esbuild/openbsd-arm64@0.25.5':
    optional: true

  '@esbuild/openbsd-x64@0.25.5':
    optional: true

  '@esbuild/sunos-x64@0.25.5':
    optional: true

  '@esbuild/win32-arm64@0.25.5':
    optional: true

  '@esbuild/win32-ia32@0.25.5':
    optional: true

  '@esbuild/win32-x64@0.25.5':
    optional: true

  '@floating-ui/core@1.7.2':
    dependencies:
      '@floating-ui/utils': 0.2.10

  '@floating-ui/dom@1.7.2':
    dependencies:
      '@floating-ui/core': 1.7.2
      '@floating-ui/utils': 0.2.10

  '@floating-ui/react-dom@2.1.4(react-dom@19.1.0(react@19.1.0))(react@19.1.0)':
    dependencies:
      '@floating-ui/dom': 1.7.2
      react: 19.1.0
      react-dom: 19.1.0(react@19.1.0)

  '@floating-ui/utils@0.2.10': {}

  '@hookform/resolvers@5.1.1(react-hook-form@7.59.0(react@19.1.0))':
    dependencies:
      '@standard-schema/utils': 0.3.0
      react-hook-form: 7.59.0(react@19.1.0)

  '@img/sharp-darwin-arm64@0.34.2':
    optionalDependencies:
      '@img/sharp-libvips-darwin-arm64': 1.1.0
    optional: true

  '@img/sharp-darwin-x64@0.34.2':
    optionalDependencies:
      '@img/sharp-libvips-darwin-x64': 1.1.0
    optional: true

  '@img/sharp-libvips-darwin-arm64@1.1.0':
    optional: true

  '@img/sharp-libvips-darwin-x64@1.1.0':
    optional: true

  '@img/sharp-libvips-linux-arm64@1.1.0':
    optional: true

  '@img/sharp-libvips-linux-arm@1.1.0':
    optional: true

  '@img/sharp-libvips-linux-ppc64@1.1.0':
    optional: true

  '@img/sharp-libvips-linux-s390x@1.1.0':
    optional: true

  '@img/sharp-libvips-linux-x64@1.1.0':
    optional: true

  '@img/sharp-libvips-linuxmusl-arm64@1.1.0':
    optional: true

  '@img/sharp-libvips-linuxmusl-x64@1.1.0':
    optional: true

  '@img/sharp-linux-arm64@0.34.2':
    optionalDependencies:
      '@img/sharp-libvips-linux-arm64': 1.1.0
    optional: true

  '@img/sharp-linux-arm@0.34.2':
    optionalDependencies:
      '@img/sharp-libvips-linux-arm': 1.1.0
    optional: true

  '@img/sharp-linux-s390x@0.34.2':
    optionalDependencies:
      '@img/sharp-libvips-linux-s390x': 1.1.0
    optional: true

  '@img/sharp-linux-x64@0.34.2':
    optionalDependencies:
      '@img/sharp-libvips-linux-x64': 1.1.0
    optional: true

  '@img/sharp-linuxmusl-arm64@0.34.2':
    optionalDependencies:
      '@img/sharp-libvips-linuxmusl-arm64': 1.1.0
    optional: true

  '@img/sharp-linuxmusl-x64@0.34.2':
    optionalDependencies:
      '@img/sharp-libvips-linuxmusl-x64': 1.1.0
    optional: true

  '@img/sharp-wasm32@0.34.2':
    dependencies:
      '@emnapi/runtime': 1.4.3
    optional: true

  '@img/sharp-win32-arm64@0.34.2':
    optional: true

  '@img/sharp-win32-ia32@0.34.2':
    optional: true

  '@img/sharp-win32-x64@0.34.2':
    optional: true

  '@isaacs/cliui@8.0.2':
    dependencies:
      string-width: 5.1.2
      string-width-cjs: string-width@4.2.3
      strip-ansi: 7.1.0
      strip-ansi-cjs: strip-ansi@6.0.1
      wrap-ansi: 8.1.0
      wrap-ansi-cjs: wrap-ansi@7.0.0

  '@isaacs/fs-minipass@4.0.1':
    dependencies:
      minipass: 7.1.2

  '@istanbuljs/schema@0.1.3': {}

  '@jridgewell/gen-mapping@0.3.11':
    dependencies:
      '@jridgewell/sourcemap-codec': 1.5.3
      '@jridgewell/trace-mapping': 0.3.28

  '@jridgewell/resolve-uri@3.1.2': {}

  '@jridgewell/sourcemap-codec@1.5.3': {}

  '@jridgewell/trace-mapping@0.3.28':
    dependencies:
      '@jridgewell/resolve-uri': 3.1.2
      '@jridgewell/sourcemap-codec': 1.5.3

  '@ledgerhq/devices@8.4.7':
    dependencies:
      '@ledgerhq/errors': 6.22.0
      '@ledgerhq/logs': 6.13.0
      rxjs: 7.8.2
      semver: 7.7.2

  '@ledgerhq/errors@6.22.0': {}

  '@ledgerhq/hw-transport-mocker@6.29.7':
    dependencies:
      '@ledgerhq/hw-transport': 6.31.7
      '@ledgerhq/logs': 6.13.0
      rxjs: 7.8.2

  '@ledgerhq/hw-transport-webhid@6.30.3':
    dependencies:
      '@ledgerhq/devices': 8.4.7
      '@ledgerhq/errors': 6.22.0
      '@ledgerhq/hw-transport': 6.31.7
      '@ledgerhq/logs': 6.13.0

  '@ledgerhq/hw-transport@6.31.4':
    dependencies:
      '@ledgerhq/devices': 8.4.7
      '@ledgerhq/errors': 6.22.0
      '@ledgerhq/logs': 6.13.0
      events: 3.3.0

  '@ledgerhq/hw-transport@6.31.7':
    dependencies:
      '@ledgerhq/devices': 8.4.7
      '@ledgerhq/errors': 6.22.0
      '@ledgerhq/logs': 6.13.0
      events: 3.3.0

  '@ledgerhq/logs@6.13.0': {}

  '@ledgerhq/types-live@6.75.0':
    dependencies:
      bignumber.js: 9.3.0
      rxjs: 7.8.2

  '@legendapp/state@3.0.0-beta.31(react@19.1.0)':
    dependencies:
      use-sync-external-store: 1.5.0(react@19.1.0)
    transitivePeerDependencies:
      - react

<<<<<<< HEAD
  '@neondatabase/serverless@1.0.1':
    dependencies:
      '@types/node': 22.15.34
      '@types/pg': 8.15.4

=======
>>>>>>> e44a2b38
  '@next/env@15.3.4': {}

  '@next/swc-darwin-arm64@15.3.4':
    optional: true

  '@next/swc-darwin-x64@15.3.4':
    optional: true

  '@next/swc-linux-arm64-gnu@15.3.4':
    optional: true

  '@next/swc-linux-arm64-musl@15.3.4':
    optional: true

  '@next/swc-linux-x64-gnu@15.3.4':
    optional: true

  '@next/swc-linux-x64-musl@15.3.4':
    optional: true

  '@next/swc-win32-arm64-msvc@15.3.4':
    optional: true

  '@next/swc-win32-x64-msvc@15.3.4':
    optional: true

  '@noble/curves@1.9.2':
    dependencies:
      '@noble/hashes': 1.8.0

  '@noble/hashes@1.8.0': {}

  '@pkgjs/parseargs@0.11.0':
    optional: true

  '@playwright/test@1.53.1':
    dependencies:
      playwright: 1.53.1

  '@polka/url@1.0.0-next.29': {}

  '@polkadot-api/json-rpc-provider-proxy@0.1.0':
    optional: true

  '@polkadot-api/json-rpc-provider@0.0.1':
    optional: true

  '@polkadot-api/merkleize-metadata@1.1.18':
    dependencies:
      '@polkadot-api/metadata-builders': 0.12.2
      '@polkadot-api/substrate-bindings': 0.14.0
      '@polkadot-api/utils': 0.2.0

  '@polkadot-api/metadata-builders@0.12.2':
    dependencies:
      '@polkadot-api/substrate-bindings': 0.14.0
      '@polkadot-api/utils': 0.2.0

  '@polkadot-api/metadata-builders@0.3.2':
    dependencies:
      '@polkadot-api/substrate-bindings': 0.6.0
      '@polkadot-api/utils': 0.1.0
    optional: true

  '@polkadot-api/observable-client@0.3.2(@polkadot-api/substrate-client@0.1.4)(rxjs@7.8.2)':
    dependencies:
      '@polkadot-api/metadata-builders': 0.3.2
      '@polkadot-api/substrate-bindings': 0.6.0
      '@polkadot-api/substrate-client': 0.1.4
      '@polkadot-api/utils': 0.1.0
      rxjs: 7.8.2
    optional: true

  '@polkadot-api/substrate-bindings@0.14.0':
    dependencies:
      '@noble/hashes': 1.8.0
      '@polkadot-api/utils': 0.2.0
      '@scure/base': 1.2.6
      scale-ts: 1.6.1

  '@polkadot-api/substrate-bindings@0.6.0':
    dependencies:
      '@noble/hashes': 1.8.0
      '@polkadot-api/utils': 0.1.0
      '@scure/base': 1.2.6
      scale-ts: 1.6.1
    optional: true

  '@polkadot-api/substrate-client@0.1.4':
    dependencies:
      '@polkadot-api/json-rpc-provider': 0.0.1
      '@polkadot-api/utils': 0.1.0
    optional: true

  '@polkadot-api/utils@0.1.0':
    optional: true

  '@polkadot-api/utils@0.2.0': {}

  '@polkadot/api-augment@16.2.2':
    dependencies:
      '@polkadot/api-base': 16.2.2
      '@polkadot/rpc-augment': 16.2.2
      '@polkadot/types': 16.2.2
      '@polkadot/types-augment': 16.2.2
      '@polkadot/types-codec': 16.2.2
      '@polkadot/util': 13.5.2
      tslib: 2.8.1
    transitivePeerDependencies:
      - bufferutil
      - supports-color
      - utf-8-validate

  '@polkadot/api-base@16.2.2':
    dependencies:
      '@polkadot/rpc-core': 16.2.2
      '@polkadot/types': 16.2.2
      '@polkadot/util': 13.5.2
      rxjs: 7.8.2
      tslib: 2.8.1
    transitivePeerDependencies:
      - bufferutil
      - supports-color
      - utf-8-validate

  '@polkadot/api-derive@16.2.2':
    dependencies:
      '@polkadot/api': 16.2.2
      '@polkadot/api-augment': 16.2.2
      '@polkadot/api-base': 16.2.2
      '@polkadot/rpc-core': 16.2.2
      '@polkadot/types': 16.2.2
      '@polkadot/types-codec': 16.2.2
      '@polkadot/util': 13.5.2
      '@polkadot/util-crypto': 13.5.2(@polkadot/util@13.5.2)
      rxjs: 7.8.2
      tslib: 2.8.1
    transitivePeerDependencies:
      - bufferutil
      - supports-color
      - utf-8-validate

  '@polkadot/api@16.2.2':
    dependencies:
      '@polkadot/api-augment': 16.2.2
      '@polkadot/api-base': 16.2.2
      '@polkadot/api-derive': 16.2.2
      '@polkadot/keyring': 13.5.2(@polkadot/util-crypto@13.5.2(@polkadot/util@13.5.2))(@polkadot/util@13.5.2)
      '@polkadot/rpc-augment': 16.2.2
      '@polkadot/rpc-core': 16.2.2
      '@polkadot/rpc-provider': 16.2.2
      '@polkadot/types': 16.2.2
      '@polkadot/types-augment': 16.2.2
      '@polkadot/types-codec': 16.2.2
      '@polkadot/types-create': 16.2.2
      '@polkadot/types-known': 16.2.2
      '@polkadot/util': 13.5.2
      '@polkadot/util-crypto': 13.5.2(@polkadot/util@13.5.2)
      eventemitter3: 5.0.1
      rxjs: 7.8.2
      tslib: 2.8.1
    transitivePeerDependencies:
      - bufferutil
      - supports-color
      - utf-8-validate

  '@polkadot/keyring@13.5.2(@polkadot/util-crypto@13.5.2(@polkadot/util@13.5.2))(@polkadot/util@13.5.2)':
    dependencies:
      '@polkadot/util': 13.5.2
      '@polkadot/util-crypto': 13.5.2(@polkadot/util@13.5.2)
      tslib: 2.8.1

  '@polkadot/networks@13.5.2':
    dependencies:
      '@polkadot/util': 13.5.2
      '@substrate/ss58-registry': 1.51.0
      tslib: 2.8.1

  '@polkadot/rpc-augment@16.2.2':
    dependencies:
      '@polkadot/rpc-core': 16.2.2
      '@polkadot/types': 16.2.2
      '@polkadot/types-codec': 16.2.2
      '@polkadot/util': 13.5.2
      tslib: 2.8.1
    transitivePeerDependencies:
      - bufferutil
      - supports-color
      - utf-8-validate

  '@polkadot/rpc-core@16.2.2':
    dependencies:
      '@polkadot/rpc-augment': 16.2.2
      '@polkadot/rpc-provider': 16.2.2
      '@polkadot/types': 16.2.2
      '@polkadot/util': 13.5.2
      rxjs: 7.8.2
      tslib: 2.8.1
    transitivePeerDependencies:
      - bufferutil
      - supports-color
      - utf-8-validate

  '@polkadot/rpc-provider@16.2.2':
    dependencies:
      '@polkadot/keyring': 13.5.2(@polkadot/util-crypto@13.5.2(@polkadot/util@13.5.2))(@polkadot/util@13.5.2)
      '@polkadot/types': 16.2.2
      '@polkadot/types-support': 16.2.2
      '@polkadot/util': 13.5.2
      '@polkadot/util-crypto': 13.5.2(@polkadot/util@13.5.2)
      '@polkadot/x-fetch': 13.5.2
      '@polkadot/x-global': 13.5.2
      '@polkadot/x-ws': 13.5.2
      eventemitter3: 5.0.1
      mock-socket: 9.3.1
      nock: 13.5.6
      tslib: 2.8.1
    optionalDependencies:
      '@substrate/connect': 0.8.11
    transitivePeerDependencies:
      - bufferutil
      - supports-color
      - utf-8-validate

  '@polkadot/types-augment@16.2.2':
    dependencies:
      '@polkadot/types': 16.2.2
      '@polkadot/types-codec': 16.2.2
      '@polkadot/util': 13.5.2
      tslib: 2.8.1

  '@polkadot/types-codec@16.2.2':
    dependencies:
      '@polkadot/util': 13.5.2
      '@polkadot/x-bigint': 13.5.2
      tslib: 2.8.1

  '@polkadot/types-create@16.2.2':
    dependencies:
      '@polkadot/types-codec': 16.2.2
      '@polkadot/util': 13.5.2
      tslib: 2.8.1

  '@polkadot/types-known@16.2.2':
    dependencies:
      '@polkadot/networks': 13.5.2
      '@polkadot/types': 16.2.2
      '@polkadot/types-codec': 16.2.2
      '@polkadot/types-create': 16.2.2
      '@polkadot/util': 13.5.2
      tslib: 2.8.1

  '@polkadot/types-support@16.2.2':
    dependencies:
      '@polkadot/util': 13.5.2
      tslib: 2.8.1

  '@polkadot/types@16.2.2':
    dependencies:
      '@polkadot/keyring': 13.5.2(@polkadot/util-crypto@13.5.2(@polkadot/util@13.5.2))(@polkadot/util@13.5.2)
      '@polkadot/types-augment': 16.2.2
      '@polkadot/types-codec': 16.2.2
      '@polkadot/types-create': 16.2.2
      '@polkadot/util': 13.5.2
      '@polkadot/util-crypto': 13.5.2(@polkadot/util@13.5.2)
      rxjs: 7.8.2
      tslib: 2.8.1

  '@polkadot/util-crypto@13.5.2(@polkadot/util@13.5.2)':
    dependencies:
      '@noble/curves': 1.9.2
      '@noble/hashes': 1.8.0
      '@polkadot/networks': 13.5.2
      '@polkadot/util': 13.5.2
      '@polkadot/wasm-crypto': 7.4.1(@polkadot/util@13.5.2)(@polkadot/x-randomvalues@13.5.2(@polkadot/util@13.5.2)(@polkadot/wasm-util@7.4.1(@polkadot/util@13.5.2)))
      '@polkadot/wasm-util': 7.4.1(@polkadot/util@13.5.2)
      '@polkadot/x-bigint': 13.5.2
      '@polkadot/x-randomvalues': 13.5.2(@polkadot/util@13.5.2)(@polkadot/wasm-util@7.4.1(@polkadot/util@13.5.2))
      '@scure/base': 1.2.6
      tslib: 2.8.1

  '@polkadot/util@13.5.2':
    dependencies:
      '@polkadot/x-bigint': 13.5.2
      '@polkadot/x-global': 13.5.2
      '@polkadot/x-textdecoder': 13.5.2
      '@polkadot/x-textencoder': 13.5.2
      '@types/bn.js': 5.2.0
      bn.js: 5.2.2
      tslib: 2.8.1

  '@polkadot/wasm-bridge@7.4.1(@polkadot/util@13.5.2)(@polkadot/x-randomvalues@13.5.2(@polkadot/util@13.5.2)(@polkadot/wasm-util@7.4.1(@polkadot/util@13.5.2)))':
    dependencies:
      '@polkadot/util': 13.5.2
      '@polkadot/wasm-util': 7.4.1(@polkadot/util@13.5.2)
      '@polkadot/x-randomvalues': 13.5.2(@polkadot/util@13.5.2)(@polkadot/wasm-util@7.4.1(@polkadot/util@13.5.2))
      tslib: 2.8.1

  '@polkadot/wasm-crypto-asmjs@7.4.1(@polkadot/util@13.5.2)':
    dependencies:
      '@polkadot/util': 13.5.2
      tslib: 2.8.1

  '@polkadot/wasm-crypto-init@7.4.1(@polkadot/util@13.5.2)(@polkadot/x-randomvalues@13.5.2(@polkadot/util@13.5.2)(@polkadot/wasm-util@7.4.1(@polkadot/util@13.5.2)))':
    dependencies:
      '@polkadot/util': 13.5.2
      '@polkadot/wasm-bridge': 7.4.1(@polkadot/util@13.5.2)(@polkadot/x-randomvalues@13.5.2(@polkadot/util@13.5.2)(@polkadot/wasm-util@7.4.1(@polkadot/util@13.5.2)))
      '@polkadot/wasm-crypto-asmjs': 7.4.1(@polkadot/util@13.5.2)
      '@polkadot/wasm-crypto-wasm': 7.4.1(@polkadot/util@13.5.2)
      '@polkadot/wasm-util': 7.4.1(@polkadot/util@13.5.2)
      '@polkadot/x-randomvalues': 13.5.2(@polkadot/util@13.5.2)(@polkadot/wasm-util@7.4.1(@polkadot/util@13.5.2))
      tslib: 2.8.1

  '@polkadot/wasm-crypto-wasm@7.4.1(@polkadot/util@13.5.2)':
    dependencies:
      '@polkadot/util': 13.5.2
      '@polkadot/wasm-util': 7.4.1(@polkadot/util@13.5.2)
      tslib: 2.8.1

  '@polkadot/wasm-crypto@7.4.1(@polkadot/util@13.5.2)(@polkadot/x-randomvalues@13.5.2(@polkadot/util@13.5.2)(@polkadot/wasm-util@7.4.1(@polkadot/util@13.5.2)))':
    dependencies:
      '@polkadot/util': 13.5.2
      '@polkadot/wasm-bridge': 7.4.1(@polkadot/util@13.5.2)(@polkadot/x-randomvalues@13.5.2(@polkadot/util@13.5.2)(@polkadot/wasm-util@7.4.1(@polkadot/util@13.5.2)))
      '@polkadot/wasm-crypto-asmjs': 7.4.1(@polkadot/util@13.5.2)
      '@polkadot/wasm-crypto-init': 7.4.1(@polkadot/util@13.5.2)(@polkadot/x-randomvalues@13.5.2(@polkadot/util@13.5.2)(@polkadot/wasm-util@7.4.1(@polkadot/util@13.5.2)))
      '@polkadot/wasm-crypto-wasm': 7.4.1(@polkadot/util@13.5.2)
      '@polkadot/wasm-util': 7.4.1(@polkadot/util@13.5.2)
      '@polkadot/x-randomvalues': 13.5.2(@polkadot/util@13.5.2)(@polkadot/wasm-util@7.4.1(@polkadot/util@13.5.2))
      tslib: 2.8.1

  '@polkadot/wasm-util@7.4.1(@polkadot/util@13.5.2)':
    dependencies:
      '@polkadot/util': 13.5.2
      tslib: 2.8.1

  '@polkadot/x-bigint@13.5.2':
    dependencies:
      '@polkadot/x-global': 13.5.2
      tslib: 2.8.1

  '@polkadot/x-fetch@13.5.2':
    dependencies:
      '@polkadot/x-global': 13.5.2
      node-fetch: 3.3.2
      tslib: 2.8.1

  '@polkadot/x-global@13.5.2':
    dependencies:
      tslib: 2.8.1

  '@polkadot/x-randomvalues@13.5.2(@polkadot/util@13.5.2)(@polkadot/wasm-util@7.4.1(@polkadot/util@13.5.2))':
    dependencies:
      '@polkadot/util': 13.5.2
      '@polkadot/wasm-util': 7.4.1(@polkadot/util@13.5.2)
      '@polkadot/x-global': 13.5.2
      tslib: 2.8.1

  '@polkadot/x-textdecoder@13.5.2':
    dependencies:
      '@polkadot/x-global': 13.5.2
      tslib: 2.8.1

  '@polkadot/x-textencoder@13.5.2':
    dependencies:
      '@polkadot/x-global': 13.5.2
      tslib: 2.8.1

  '@polkadot/x-ws@13.5.2':
    dependencies:
      '@polkadot/x-global': 13.5.2
      tslib: 2.8.1
      ws: 8.18.3
    transitivePeerDependencies:
      - bufferutil
      - utf-8-validate

  '@radix-ui/number@1.1.1': {}

  '@radix-ui/primitive@1.1.2': {}

  '@radix-ui/react-arrow@1.1.7(@types/react@19.1.8)(react-dom@19.1.0(react@19.1.0))(react@19.1.0)(types-react-dom@19.0.0-alpha.3)':
    dependencies:
      '@radix-ui/react-primitive': 2.1.3(@types/react@19.1.8)(react-dom@19.1.0(react@19.1.0))(react@19.1.0)(types-react-dom@19.0.0-alpha.3)
      react: 19.1.0
      react-dom: 19.1.0(react@19.1.0)
    optionalDependencies:
      '@types/react': 19.1.8
      '@types/react-dom': types-react-dom@19.0.0-alpha.3

  '@radix-ui/react-checkbox@1.3.2(@types/react@19.1.8)(react-dom@19.1.0(react@19.1.0))(react@19.1.0)(types-react-dom@19.0.0-alpha.3)':
    dependencies:
      '@radix-ui/primitive': 1.1.2
      '@radix-ui/react-compose-refs': 1.1.2(@types/react@19.1.8)(react@19.1.0)
      '@radix-ui/react-context': 1.1.2(@types/react@19.1.8)(react@19.1.0)
      '@radix-ui/react-presence': 1.1.4(@types/react@19.1.8)(react-dom@19.1.0(react@19.1.0))(react@19.1.0)(types-react-dom@19.0.0-alpha.3)
      '@radix-ui/react-primitive': 2.1.3(@types/react@19.1.8)(react-dom@19.1.0(react@19.1.0))(react@19.1.0)(types-react-dom@19.0.0-alpha.3)
      '@radix-ui/react-use-controllable-state': 1.2.2(@types/react@19.1.8)(react@19.1.0)
      '@radix-ui/react-use-previous': 1.1.1(@types/react@19.1.8)(react@19.1.0)
      '@radix-ui/react-use-size': 1.1.1(@types/react@19.1.8)(react@19.1.0)
      react: 19.1.0
      react-dom: 19.1.0(react@19.1.0)
    optionalDependencies:
      '@types/react': 19.1.8
      '@types/react-dom': types-react-dom@19.0.0-alpha.3

  '@radix-ui/react-collection@1.1.7(@types/react@19.1.8)(react-dom@19.1.0(react@19.1.0))(react@19.1.0)(types-react-dom@19.0.0-alpha.3)':
    dependencies:
      '@radix-ui/react-compose-refs': 1.1.2(@types/react@19.1.8)(react@19.1.0)
      '@radix-ui/react-context': 1.1.2(@types/react@19.1.8)(react@19.1.0)
      '@radix-ui/react-primitive': 2.1.3(@types/react@19.1.8)(react-dom@19.1.0(react@19.1.0))(react@19.1.0)(types-react-dom@19.0.0-alpha.3)
      '@radix-ui/react-slot': 1.2.3(@types/react@19.1.8)(react@19.1.0)
      react: 19.1.0
      react-dom: 19.1.0(react@19.1.0)
    optionalDependencies:
      '@types/react': 19.1.8
      '@types/react-dom': types-react-dom@19.0.0-alpha.3

  '@radix-ui/react-compose-refs@1.1.2(@types/react@19.1.8)(react@19.1.0)':
    dependencies:
      react: 19.1.0
    optionalDependencies:
      '@types/react': 19.1.8

  '@radix-ui/react-context@1.1.2(@types/react@19.1.8)(react@19.1.0)':
    dependencies:
      react: 19.1.0
    optionalDependencies:
      '@types/react': 19.1.8

  '@radix-ui/react-dialog@1.1.14(@types/react@19.1.8)(react-dom@19.1.0(react@19.1.0))(react@19.1.0)(types-react-dom@19.0.0-alpha.3)':
    dependencies:
      '@radix-ui/primitive': 1.1.2
      '@radix-ui/react-compose-refs': 1.1.2(@types/react@19.1.8)(react@19.1.0)
      '@radix-ui/react-context': 1.1.2(@types/react@19.1.8)(react@19.1.0)
      '@radix-ui/react-dismissable-layer': 1.1.10(@types/react@19.1.8)(react-dom@19.1.0(react@19.1.0))(react@19.1.0)(types-react-dom@19.0.0-alpha.3)
      '@radix-ui/react-focus-guards': 1.1.2(@types/react@19.1.8)(react@19.1.0)
      '@radix-ui/react-focus-scope': 1.1.7(@types/react@19.1.8)(react-dom@19.1.0(react@19.1.0))(react@19.1.0)(types-react-dom@19.0.0-alpha.3)
      '@radix-ui/react-id': 1.1.1(@types/react@19.1.8)(react@19.1.0)
      '@radix-ui/react-portal': 1.1.9(@types/react@19.1.8)(react-dom@19.1.0(react@19.1.0))(react@19.1.0)(types-react-dom@19.0.0-alpha.3)
      '@radix-ui/react-presence': 1.1.4(@types/react@19.1.8)(react-dom@19.1.0(react@19.1.0))(react@19.1.0)(types-react-dom@19.0.0-alpha.3)
      '@radix-ui/react-primitive': 2.1.3(@types/react@19.1.8)(react-dom@19.1.0(react@19.1.0))(react@19.1.0)(types-react-dom@19.0.0-alpha.3)
      '@radix-ui/react-slot': 1.2.3(@types/react@19.1.8)(react@19.1.0)
      '@radix-ui/react-use-controllable-state': 1.2.2(@types/react@19.1.8)(react@19.1.0)
      aria-hidden: 1.2.6
      react: 19.1.0
      react-dom: 19.1.0(react@19.1.0)
      react-remove-scroll: 2.7.1(@types/react@19.1.8)(react@19.1.0)
    optionalDependencies:
      '@types/react': 19.1.8
      '@types/react-dom': types-react-dom@19.0.0-alpha.3

  '@radix-ui/react-direction@1.1.1(@types/react@19.1.8)(react@19.1.0)':
    dependencies:
      react: 19.1.0
    optionalDependencies:
      '@types/react': 19.1.8

  '@radix-ui/react-dismissable-layer@1.1.10(@types/react@19.1.8)(react-dom@19.1.0(react@19.1.0))(react@19.1.0)(types-react-dom@19.0.0-alpha.3)':
    dependencies:
      '@radix-ui/primitive': 1.1.2
      '@radix-ui/react-compose-refs': 1.1.2(@types/react@19.1.8)(react@19.1.0)
      '@radix-ui/react-primitive': 2.1.3(@types/react@19.1.8)(react-dom@19.1.0(react@19.1.0))(react@19.1.0)(types-react-dom@19.0.0-alpha.3)
      '@radix-ui/react-use-callback-ref': 1.1.1(@types/react@19.1.8)(react@19.1.0)
      '@radix-ui/react-use-escape-keydown': 1.1.1(@types/react@19.1.8)(react@19.1.0)
      react: 19.1.0
      react-dom: 19.1.0(react@19.1.0)
    optionalDependencies:
      '@types/react': 19.1.8
      '@types/react-dom': types-react-dom@19.0.0-alpha.3

  '@radix-ui/react-dropdown-menu@2.1.15(@types/react@19.1.8)(react-dom@19.1.0(react@19.1.0))(react@19.1.0)(types-react-dom@19.0.0-alpha.3)':
    dependencies:
      '@radix-ui/primitive': 1.1.2
      '@radix-ui/react-compose-refs': 1.1.2(@types/react@19.1.8)(react@19.1.0)
      '@radix-ui/react-context': 1.1.2(@types/react@19.1.8)(react@19.1.0)
      '@radix-ui/react-id': 1.1.1(@types/react@19.1.8)(react@19.1.0)
      '@radix-ui/react-menu': 2.1.15(@types/react@19.1.8)(react-dom@19.1.0(react@19.1.0))(react@19.1.0)(types-react-dom@19.0.0-alpha.3)
      '@radix-ui/react-primitive': 2.1.3(@types/react@19.1.8)(react-dom@19.1.0(react@19.1.0))(react@19.1.0)(types-react-dom@19.0.0-alpha.3)
      '@radix-ui/react-use-controllable-state': 1.2.2(@types/react@19.1.8)(react@19.1.0)
      react: 19.1.0
      react-dom: 19.1.0(react@19.1.0)
    optionalDependencies:
      '@types/react': 19.1.8
      '@types/react-dom': types-react-dom@19.0.0-alpha.3

  '@radix-ui/react-focus-guards@1.1.2(@types/react@19.1.8)(react@19.1.0)':
    dependencies:
      react: 19.1.0
    optionalDependencies:
      '@types/react': 19.1.8

  '@radix-ui/react-focus-scope@1.1.7(@types/react@19.1.8)(react-dom@19.1.0(react@19.1.0))(react@19.1.0)(types-react-dom@19.0.0-alpha.3)':
    dependencies:
      '@radix-ui/react-compose-refs': 1.1.2(@types/react@19.1.8)(react@19.1.0)
      '@radix-ui/react-primitive': 2.1.3(@types/react@19.1.8)(react-dom@19.1.0(react@19.1.0))(react@19.1.0)(types-react-dom@19.0.0-alpha.3)
      '@radix-ui/react-use-callback-ref': 1.1.1(@types/react@19.1.8)(react@19.1.0)
      react: 19.1.0
      react-dom: 19.1.0(react@19.1.0)
    optionalDependencies:
      '@types/react': 19.1.8
      '@types/react-dom': types-react-dom@19.0.0-alpha.3

  '@radix-ui/react-hover-card@1.1.14(@types/react@19.1.8)(react-dom@19.1.0(react@19.1.0))(react@19.1.0)(types-react-dom@19.0.0-alpha.3)':
    dependencies:
      '@radix-ui/primitive': 1.1.2
      '@radix-ui/react-compose-refs': 1.1.2(@types/react@19.1.8)(react@19.1.0)
      '@radix-ui/react-context': 1.1.2(@types/react@19.1.8)(react@19.1.0)
      '@radix-ui/react-dismissable-layer': 1.1.10(@types/react@19.1.8)(react-dom@19.1.0(react@19.1.0))(react@19.1.0)(types-react-dom@19.0.0-alpha.3)
      '@radix-ui/react-popper': 1.2.7(@types/react@19.1.8)(react-dom@19.1.0(react@19.1.0))(react@19.1.0)(types-react-dom@19.0.0-alpha.3)
      '@radix-ui/react-portal': 1.1.9(@types/react@19.1.8)(react-dom@19.1.0(react@19.1.0))(react@19.1.0)(types-react-dom@19.0.0-alpha.3)
      '@radix-ui/react-presence': 1.1.4(@types/react@19.1.8)(react-dom@19.1.0(react@19.1.0))(react@19.1.0)(types-react-dom@19.0.0-alpha.3)
      '@radix-ui/react-primitive': 2.1.3(@types/react@19.1.8)(react-dom@19.1.0(react@19.1.0))(react@19.1.0)(types-react-dom@19.0.0-alpha.3)
      '@radix-ui/react-use-controllable-state': 1.2.2(@types/react@19.1.8)(react@19.1.0)
      react: 19.1.0
      react-dom: 19.1.0(react@19.1.0)
    optionalDependencies:
      '@types/react': 19.1.8
      '@types/react-dom': types-react-dom@19.0.0-alpha.3

  '@radix-ui/react-icons@1.3.2(react@19.1.0)':
    dependencies:
      react: 19.1.0

  '@radix-ui/react-id@1.1.1(@types/react@19.1.8)(react@19.1.0)':
    dependencies:
      '@radix-ui/react-use-layout-effect': 1.1.1(@types/react@19.1.8)(react@19.1.0)
      react: 19.1.0
    optionalDependencies:
      '@types/react': 19.1.8

  '@radix-ui/react-menu@2.1.15(@types/react@19.1.8)(react-dom@19.1.0(react@19.1.0))(react@19.1.0)(types-react-dom@19.0.0-alpha.3)':
    dependencies:
      '@radix-ui/primitive': 1.1.2
      '@radix-ui/react-collection': 1.1.7(@types/react@19.1.8)(react-dom@19.1.0(react@19.1.0))(react@19.1.0)(types-react-dom@19.0.0-alpha.3)
      '@radix-ui/react-compose-refs': 1.1.2(@types/react@19.1.8)(react@19.1.0)
      '@radix-ui/react-context': 1.1.2(@types/react@19.1.8)(react@19.1.0)
      '@radix-ui/react-direction': 1.1.1(@types/react@19.1.8)(react@19.1.0)
      '@radix-ui/react-dismissable-layer': 1.1.10(@types/react@19.1.8)(react-dom@19.1.0(react@19.1.0))(react@19.1.0)(types-react-dom@19.0.0-alpha.3)
      '@radix-ui/react-focus-guards': 1.1.2(@types/react@19.1.8)(react@19.1.0)
      '@radix-ui/react-focus-scope': 1.1.7(@types/react@19.1.8)(react-dom@19.1.0(react@19.1.0))(react@19.1.0)(types-react-dom@19.0.0-alpha.3)
      '@radix-ui/react-id': 1.1.1(@types/react@19.1.8)(react@19.1.0)
      '@radix-ui/react-popper': 1.2.7(@types/react@19.1.8)(react-dom@19.1.0(react@19.1.0))(react@19.1.0)(types-react-dom@19.0.0-alpha.3)
      '@radix-ui/react-portal': 1.1.9(@types/react@19.1.8)(react-dom@19.1.0(react@19.1.0))(react@19.1.0)(types-react-dom@19.0.0-alpha.3)
      '@radix-ui/react-presence': 1.1.4(@types/react@19.1.8)(react-dom@19.1.0(react@19.1.0))(react@19.1.0)(types-react-dom@19.0.0-alpha.3)
      '@radix-ui/react-primitive': 2.1.3(@types/react@19.1.8)(react-dom@19.1.0(react@19.1.0))(react@19.1.0)(types-react-dom@19.0.0-alpha.3)
      '@radix-ui/react-roving-focus': 1.1.10(@types/react@19.1.8)(react-dom@19.1.0(react@19.1.0))(react@19.1.0)(types-react-dom@19.0.0-alpha.3)
      '@radix-ui/react-slot': 1.2.3(@types/react@19.1.8)(react@19.1.0)
      '@radix-ui/react-use-callback-ref': 1.1.1(@types/react@19.1.8)(react@19.1.0)
      aria-hidden: 1.2.6
      react: 19.1.0
      react-dom: 19.1.0(react@19.1.0)
      react-remove-scroll: 2.7.1(@types/react@19.1.8)(react@19.1.0)
    optionalDependencies:
      '@types/react': 19.1.8
      '@types/react-dom': types-react-dom@19.0.0-alpha.3

  '@radix-ui/react-popper@1.2.7(@types/react@19.1.8)(react-dom@19.1.0(react@19.1.0))(react@19.1.0)(types-react-dom@19.0.0-alpha.3)':
    dependencies:
      '@floating-ui/react-dom': 2.1.4(react-dom@19.1.0(react@19.1.0))(react@19.1.0)
      '@radix-ui/react-arrow': 1.1.7(@types/react@19.1.8)(react-dom@19.1.0(react@19.1.0))(react@19.1.0)(types-react-dom@19.0.0-alpha.3)
      '@radix-ui/react-compose-refs': 1.1.2(@types/react@19.1.8)(react@19.1.0)
      '@radix-ui/react-context': 1.1.2(@types/react@19.1.8)(react@19.1.0)
      '@radix-ui/react-primitive': 2.1.3(@types/react@19.1.8)(react-dom@19.1.0(react@19.1.0))(react@19.1.0)(types-react-dom@19.0.0-alpha.3)
      '@radix-ui/react-use-callback-ref': 1.1.1(@types/react@19.1.8)(react@19.1.0)
      '@radix-ui/react-use-layout-effect': 1.1.1(@types/react@19.1.8)(react@19.1.0)
      '@radix-ui/react-use-rect': 1.1.1(@types/react@19.1.8)(react@19.1.0)
      '@radix-ui/react-use-size': 1.1.1(@types/react@19.1.8)(react@19.1.0)
      '@radix-ui/rect': 1.1.1
      react: 19.1.0
      react-dom: 19.1.0(react@19.1.0)
    optionalDependencies:
      '@types/react': 19.1.8
      '@types/react-dom': types-react-dom@19.0.0-alpha.3

  '@radix-ui/react-portal@1.1.9(@types/react@19.1.8)(react-dom@19.1.0(react@19.1.0))(react@19.1.0)(types-react-dom@19.0.0-alpha.3)':
    dependencies:
      '@radix-ui/react-primitive': 2.1.3(@types/react@19.1.8)(react-dom@19.1.0(react@19.1.0))(react@19.1.0)(types-react-dom@19.0.0-alpha.3)
      '@radix-ui/react-use-layout-effect': 1.1.1(@types/react@19.1.8)(react@19.1.0)
      react: 19.1.0
      react-dom: 19.1.0(react@19.1.0)
    optionalDependencies:
      '@types/react': 19.1.8
      '@types/react-dom': types-react-dom@19.0.0-alpha.3

  '@radix-ui/react-presence@1.1.4(@types/react@19.1.8)(react-dom@19.1.0(react@19.1.0))(react@19.1.0)(types-react-dom@19.0.0-alpha.3)':
    dependencies:
      '@radix-ui/react-compose-refs': 1.1.2(@types/react@19.1.8)(react@19.1.0)
      '@radix-ui/react-use-layout-effect': 1.1.1(@types/react@19.1.8)(react@19.1.0)
      react: 19.1.0
      react-dom: 19.1.0(react@19.1.0)
    optionalDependencies:
      '@types/react': 19.1.8
      '@types/react-dom': types-react-dom@19.0.0-alpha.3

  '@radix-ui/react-primitive@2.1.3(@types/react@19.1.8)(react-dom@19.1.0(react@19.1.0))(react@19.1.0)(types-react-dom@19.0.0-alpha.3)':
    dependencies:
      '@radix-ui/react-slot': 1.2.3(@types/react@19.1.8)(react@19.1.0)
      react: 19.1.0
      react-dom: 19.1.0(react@19.1.0)
    optionalDependencies:
      '@types/react': 19.1.8
      '@types/react-dom': types-react-dom@19.0.0-alpha.3

  '@radix-ui/react-progress@1.1.7(@types/react@19.1.8)(react-dom@19.1.0(react@19.1.0))(react@19.1.0)(types-react-dom@19.0.0-alpha.3)':
    dependencies:
      '@radix-ui/react-context': 1.1.2(@types/react@19.1.8)(react@19.1.0)
      '@radix-ui/react-primitive': 2.1.3(@types/react@19.1.8)(react-dom@19.1.0(react@19.1.0))(react@19.1.0)(types-react-dom@19.0.0-alpha.3)
      react: 19.1.0
      react-dom: 19.1.0(react@19.1.0)
    optionalDependencies:
      '@types/react': 19.1.8
      '@types/react-dom': types-react-dom@19.0.0-alpha.3

  '@radix-ui/react-roving-focus@1.1.10(@types/react@19.1.8)(react-dom@19.1.0(react@19.1.0))(react@19.1.0)(types-react-dom@19.0.0-alpha.3)':
    dependencies:
      '@radix-ui/primitive': 1.1.2
      '@radix-ui/react-collection': 1.1.7(@types/react@19.1.8)(react-dom@19.1.0(react@19.1.0))(react@19.1.0)(types-react-dom@19.0.0-alpha.3)
      '@radix-ui/react-compose-refs': 1.1.2(@types/react@19.1.8)(react@19.1.0)
      '@radix-ui/react-context': 1.1.2(@types/react@19.1.8)(react@19.1.0)
      '@radix-ui/react-direction': 1.1.1(@types/react@19.1.8)(react@19.1.0)
      '@radix-ui/react-id': 1.1.1(@types/react@19.1.8)(react@19.1.0)
      '@radix-ui/react-primitive': 2.1.3(@types/react@19.1.8)(react-dom@19.1.0(react@19.1.0))(react@19.1.0)(types-react-dom@19.0.0-alpha.3)
      '@radix-ui/react-use-callback-ref': 1.1.1(@types/react@19.1.8)(react@19.1.0)
      '@radix-ui/react-use-controllable-state': 1.2.2(@types/react@19.1.8)(react@19.1.0)
      react: 19.1.0
      react-dom: 19.1.0(react@19.1.0)
    optionalDependencies:
      '@types/react': 19.1.8
      '@types/react-dom': types-react-dom@19.0.0-alpha.3

  '@radix-ui/react-select@2.2.5(@types/react@19.1.8)(react-dom@19.1.0(react@19.1.0))(react@19.1.0)(types-react-dom@19.0.0-alpha.3)':
    dependencies:
      '@radix-ui/number': 1.1.1
      '@radix-ui/primitive': 1.1.2
      '@radix-ui/react-collection': 1.1.7(@types/react@19.1.8)(react-dom@19.1.0(react@19.1.0))(react@19.1.0)(types-react-dom@19.0.0-alpha.3)
      '@radix-ui/react-compose-refs': 1.1.2(@types/react@19.1.8)(react@19.1.0)
      '@radix-ui/react-context': 1.1.2(@types/react@19.1.8)(react@19.1.0)
      '@radix-ui/react-direction': 1.1.1(@types/react@19.1.8)(react@19.1.0)
      '@radix-ui/react-dismissable-layer': 1.1.10(@types/react@19.1.8)(react-dom@19.1.0(react@19.1.0))(react@19.1.0)(types-react-dom@19.0.0-alpha.3)
      '@radix-ui/react-focus-guards': 1.1.2(@types/react@19.1.8)(react@19.1.0)
      '@radix-ui/react-focus-scope': 1.1.7(@types/react@19.1.8)(react-dom@19.1.0(react@19.1.0))(react@19.1.0)(types-react-dom@19.0.0-alpha.3)
      '@radix-ui/react-id': 1.1.1(@types/react@19.1.8)(react@19.1.0)
      '@radix-ui/react-popper': 1.2.7(@types/react@19.1.8)(react-dom@19.1.0(react@19.1.0))(react@19.1.0)(types-react-dom@19.0.0-alpha.3)
      '@radix-ui/react-portal': 1.1.9(@types/react@19.1.8)(react-dom@19.1.0(react@19.1.0))(react@19.1.0)(types-react-dom@19.0.0-alpha.3)
      '@radix-ui/react-primitive': 2.1.3(@types/react@19.1.8)(react-dom@19.1.0(react@19.1.0))(react@19.1.0)(types-react-dom@19.0.0-alpha.3)
      '@radix-ui/react-slot': 1.2.3(@types/react@19.1.8)(react@19.1.0)
      '@radix-ui/react-use-callback-ref': 1.1.1(@types/react@19.1.8)(react@19.1.0)
      '@radix-ui/react-use-controllable-state': 1.2.2(@types/react@19.1.8)(react@19.1.0)
      '@radix-ui/react-use-layout-effect': 1.1.1(@types/react@19.1.8)(react@19.1.0)
      '@radix-ui/react-use-previous': 1.1.1(@types/react@19.1.8)(react@19.1.0)
      '@radix-ui/react-visually-hidden': 1.2.3(@types/react@19.1.8)(react-dom@19.1.0(react@19.1.0))(react@19.1.0)(types-react-dom@19.0.0-alpha.3)
      aria-hidden: 1.2.6
      react: 19.1.0
      react-dom: 19.1.0(react@19.1.0)
      react-remove-scroll: 2.7.1(@types/react@19.1.8)(react@19.1.0)
    optionalDependencies:
      '@types/react': 19.1.8
      '@types/react-dom': types-react-dom@19.0.0-alpha.3

  '@radix-ui/react-slot@1.2.3(@types/react@19.1.8)(react@19.1.0)':
    dependencies:
      '@radix-ui/react-compose-refs': 1.1.2(@types/react@19.1.8)(react@19.1.0)
      react: 19.1.0
    optionalDependencies:
      '@types/react': 19.1.8

  '@radix-ui/react-switch@1.2.5(@types/react@19.1.8)(react-dom@19.1.0(react@19.1.0))(react@19.1.0)(types-react-dom@19.0.0-alpha.3)':
    dependencies:
      '@radix-ui/primitive': 1.1.2
      '@radix-ui/react-compose-refs': 1.1.2(@types/react@19.1.8)(react@19.1.0)
      '@radix-ui/react-context': 1.1.2(@types/react@19.1.8)(react@19.1.0)
      '@radix-ui/react-primitive': 2.1.3(@types/react@19.1.8)(react-dom@19.1.0(react@19.1.0))(react@19.1.0)(types-react-dom@19.0.0-alpha.3)
      '@radix-ui/react-use-controllable-state': 1.2.2(@types/react@19.1.8)(react@19.1.0)
      '@radix-ui/react-use-previous': 1.1.1(@types/react@19.1.8)(react@19.1.0)
      '@radix-ui/react-use-size': 1.1.1(@types/react@19.1.8)(react@19.1.0)
      react: 19.1.0
      react-dom: 19.1.0(react@19.1.0)
    optionalDependencies:
      '@types/react': 19.1.8
      '@types/react-dom': types-react-dom@19.0.0-alpha.3

  '@radix-ui/react-tabs@1.1.12(@types/react@19.1.8)(react-dom@19.1.0(react@19.1.0))(react@19.1.0)(types-react-dom@19.0.0-alpha.3)':
    dependencies:
      '@radix-ui/primitive': 1.1.2
      '@radix-ui/react-context': 1.1.2(@types/react@19.1.8)(react@19.1.0)
      '@radix-ui/react-direction': 1.1.1(@types/react@19.1.8)(react@19.1.0)
      '@radix-ui/react-id': 1.1.1(@types/react@19.1.8)(react@19.1.0)
      '@radix-ui/react-presence': 1.1.4(@types/react@19.1.8)(react-dom@19.1.0(react@19.1.0))(react@19.1.0)(types-react-dom@19.0.0-alpha.3)
      '@radix-ui/react-primitive': 2.1.3(@types/react@19.1.8)(react-dom@19.1.0(react@19.1.0))(react@19.1.0)(types-react-dom@19.0.0-alpha.3)
      '@radix-ui/react-roving-focus': 1.1.10(@types/react@19.1.8)(react-dom@19.1.0(react@19.1.0))(react@19.1.0)(types-react-dom@19.0.0-alpha.3)
      '@radix-ui/react-use-controllable-state': 1.2.2(@types/react@19.1.8)(react@19.1.0)
      react: 19.1.0
      react-dom: 19.1.0(react@19.1.0)
    optionalDependencies:
      '@types/react': 19.1.8
      '@types/react-dom': types-react-dom@19.0.0-alpha.3

  '@radix-ui/react-toast@1.2.14(@types/react@19.1.8)(react-dom@19.1.0(react@19.1.0))(react@19.1.0)(types-react-dom@19.0.0-alpha.3)':
    dependencies:
      '@radix-ui/primitive': 1.1.2
      '@radix-ui/react-collection': 1.1.7(@types/react@19.1.8)(react-dom@19.1.0(react@19.1.0))(react@19.1.0)(types-react-dom@19.0.0-alpha.3)
      '@radix-ui/react-compose-refs': 1.1.2(@types/react@19.1.8)(react@19.1.0)
      '@radix-ui/react-context': 1.1.2(@types/react@19.1.8)(react@19.1.0)
      '@radix-ui/react-dismissable-layer': 1.1.10(@types/react@19.1.8)(react-dom@19.1.0(react@19.1.0))(react@19.1.0)(types-react-dom@19.0.0-alpha.3)
      '@radix-ui/react-portal': 1.1.9(@types/react@19.1.8)(react-dom@19.1.0(react@19.1.0))(react@19.1.0)(types-react-dom@19.0.0-alpha.3)
      '@radix-ui/react-presence': 1.1.4(@types/react@19.1.8)(react-dom@19.1.0(react@19.1.0))(react@19.1.0)(types-react-dom@19.0.0-alpha.3)
      '@radix-ui/react-primitive': 2.1.3(@types/react@19.1.8)(react-dom@19.1.0(react@19.1.0))(react@19.1.0)(types-react-dom@19.0.0-alpha.3)
      '@radix-ui/react-use-callback-ref': 1.1.1(@types/react@19.1.8)(react@19.1.0)
      '@radix-ui/react-use-controllable-state': 1.2.2(@types/react@19.1.8)(react@19.1.0)
      '@radix-ui/react-use-layout-effect': 1.1.1(@types/react@19.1.8)(react@19.1.0)
      '@radix-ui/react-visually-hidden': 1.2.3(@types/react@19.1.8)(react-dom@19.1.0(react@19.1.0))(react@19.1.0)(types-react-dom@19.0.0-alpha.3)
      react: 19.1.0
      react-dom: 19.1.0(react@19.1.0)
    optionalDependencies:
      '@types/react': 19.1.8
      '@types/react-dom': types-react-dom@19.0.0-alpha.3

  '@radix-ui/react-toggle-group@1.1.10(@types/react@19.1.8)(react-dom@19.1.0(react@19.1.0))(react@19.1.0)(types-react-dom@19.0.0-alpha.3)':
    dependencies:
      '@radix-ui/primitive': 1.1.2
      '@radix-ui/react-context': 1.1.2(@types/react@19.1.8)(react@19.1.0)
      '@radix-ui/react-direction': 1.1.1(@types/react@19.1.8)(react@19.1.0)
      '@radix-ui/react-primitive': 2.1.3(@types/react@19.1.8)(react-dom@19.1.0(react@19.1.0))(react@19.1.0)(types-react-dom@19.0.0-alpha.3)
      '@radix-ui/react-roving-focus': 1.1.10(@types/react@19.1.8)(react-dom@19.1.0(react@19.1.0))(react@19.1.0)(types-react-dom@19.0.0-alpha.3)
      '@radix-ui/react-toggle': 1.1.9(@types/react@19.1.8)(react-dom@19.1.0(react@19.1.0))(react@19.1.0)(types-react-dom@19.0.0-alpha.3)
      '@radix-ui/react-use-controllable-state': 1.2.2(@types/react@19.1.8)(react@19.1.0)
      react: 19.1.0
      react-dom: 19.1.0(react@19.1.0)
    optionalDependencies:
      '@types/react': 19.1.8
      '@types/react-dom': types-react-dom@19.0.0-alpha.3

  '@radix-ui/react-toggle@1.1.9(@types/react@19.1.8)(react-dom@19.1.0(react@19.1.0))(react@19.1.0)(types-react-dom@19.0.0-alpha.3)':
    dependencies:
      '@radix-ui/primitive': 1.1.2
      '@radix-ui/react-primitive': 2.1.3(@types/react@19.1.8)(react-dom@19.1.0(react@19.1.0))(react@19.1.0)(types-react-dom@19.0.0-alpha.3)
      '@radix-ui/react-use-controllable-state': 1.2.2(@types/react@19.1.8)(react@19.1.0)
      react: 19.1.0
      react-dom: 19.1.0(react@19.1.0)
    optionalDependencies:
      '@types/react': 19.1.8
      '@types/react-dom': types-react-dom@19.0.0-alpha.3

  '@radix-ui/react-tooltip@1.2.7(@types/react@19.1.8)(react-dom@19.1.0(react@19.1.0))(react@19.1.0)(types-react-dom@19.0.0-alpha.3)':
    dependencies:
      '@radix-ui/primitive': 1.1.2
      '@radix-ui/react-compose-refs': 1.1.2(@types/react@19.1.8)(react@19.1.0)
      '@radix-ui/react-context': 1.1.2(@types/react@19.1.8)(react@19.1.0)
      '@radix-ui/react-dismissable-layer': 1.1.10(@types/react@19.1.8)(react-dom@19.1.0(react@19.1.0))(react@19.1.0)(types-react-dom@19.0.0-alpha.3)
      '@radix-ui/react-id': 1.1.1(@types/react@19.1.8)(react@19.1.0)
      '@radix-ui/react-popper': 1.2.7(@types/react@19.1.8)(react-dom@19.1.0(react@19.1.0))(react@19.1.0)(types-react-dom@19.0.0-alpha.3)
      '@radix-ui/react-portal': 1.1.9(@types/react@19.1.8)(react-dom@19.1.0(react@19.1.0))(react@19.1.0)(types-react-dom@19.0.0-alpha.3)
      '@radix-ui/react-presence': 1.1.4(@types/react@19.1.8)(react-dom@19.1.0(react@19.1.0))(react@19.1.0)(types-react-dom@19.0.0-alpha.3)
      '@radix-ui/react-primitive': 2.1.3(@types/react@19.1.8)(react-dom@19.1.0(react@19.1.0))(react@19.1.0)(types-react-dom@19.0.0-alpha.3)
      '@radix-ui/react-slot': 1.2.3(@types/react@19.1.8)(react@19.1.0)
      '@radix-ui/react-use-controllable-state': 1.2.2(@types/react@19.1.8)(react@19.1.0)
      '@radix-ui/react-visually-hidden': 1.2.3(@types/react@19.1.8)(react-dom@19.1.0(react@19.1.0))(react@19.1.0)(types-react-dom@19.0.0-alpha.3)
      react: 19.1.0
      react-dom: 19.1.0(react@19.1.0)
    optionalDependencies:
      '@types/react': 19.1.8
      '@types/react-dom': types-react-dom@19.0.0-alpha.3

  '@radix-ui/react-use-callback-ref@1.1.1(@types/react@19.1.8)(react@19.1.0)':
    dependencies:
      react: 19.1.0
    optionalDependencies:
      '@types/react': 19.1.8

  '@radix-ui/react-use-controllable-state@1.2.2(@types/react@19.1.8)(react@19.1.0)':
    dependencies:
      '@radix-ui/react-use-effect-event': 0.0.2(@types/react@19.1.8)(react@19.1.0)
      '@radix-ui/react-use-layout-effect': 1.1.1(@types/react@19.1.8)(react@19.1.0)
      react: 19.1.0
    optionalDependencies:
      '@types/react': 19.1.8

  '@radix-ui/react-use-effect-event@0.0.2(@types/react@19.1.8)(react@19.1.0)':
    dependencies:
      '@radix-ui/react-use-layout-effect': 1.1.1(@types/react@19.1.8)(react@19.1.0)
      react: 19.1.0
    optionalDependencies:
      '@types/react': 19.1.8

  '@radix-ui/react-use-escape-keydown@1.1.1(@types/react@19.1.8)(react@19.1.0)':
    dependencies:
      '@radix-ui/react-use-callback-ref': 1.1.1(@types/react@19.1.8)(react@19.1.0)
      react: 19.1.0
    optionalDependencies:
      '@types/react': 19.1.8

  '@radix-ui/react-use-layout-effect@1.1.1(@types/react@19.1.8)(react@19.1.0)':
    dependencies:
      react: 19.1.0
    optionalDependencies:
      '@types/react': 19.1.8

  '@radix-ui/react-use-previous@1.1.1(@types/react@19.1.8)(react@19.1.0)':
    dependencies:
      react: 19.1.0
    optionalDependencies:
      '@types/react': 19.1.8

  '@radix-ui/react-use-rect@1.1.1(@types/react@19.1.8)(react@19.1.0)':
    dependencies:
      '@radix-ui/rect': 1.1.1
      react: 19.1.0
    optionalDependencies:
      '@types/react': 19.1.8

  '@radix-ui/react-use-size@1.1.1(@types/react@19.1.8)(react@19.1.0)':
    dependencies:
      '@radix-ui/react-use-layout-effect': 1.1.1(@types/react@19.1.8)(react@19.1.0)
      react: 19.1.0
    optionalDependencies:
      '@types/react': 19.1.8

  '@radix-ui/react-visually-hidden@1.2.3(@types/react@19.1.8)(react-dom@19.1.0(react@19.1.0))(react@19.1.0)(types-react-dom@19.0.0-alpha.3)':
    dependencies:
      '@radix-ui/react-primitive': 2.1.3(@types/react@19.1.8)(react-dom@19.1.0(react@19.1.0))(react@19.1.0)(types-react-dom@19.0.0-alpha.3)
      react: 19.1.0
      react-dom: 19.1.0(react@19.1.0)
    optionalDependencies:
      '@types/react': 19.1.8
      '@types/react-dom': types-react-dom@19.0.0-alpha.3

  '@radix-ui/rect@1.1.1': {}

  '@rolldown/pluginutils@1.0.0-beta.19': {}

  '@rollup/rollup-android-arm-eabi@4.44.1':
    optional: true

  '@rollup/rollup-android-arm64@4.44.1':
    optional: true

  '@rollup/rollup-darwin-arm64@4.44.1':
    optional: true

  '@rollup/rollup-darwin-x64@4.44.1':
    optional: true

  '@rollup/rollup-freebsd-arm64@4.44.1':
    optional: true

  '@rollup/rollup-freebsd-x64@4.44.1':
    optional: true

  '@rollup/rollup-linux-arm-gnueabihf@4.44.1':
    optional: true

  '@rollup/rollup-linux-arm-musleabihf@4.44.1':
    optional: true

  '@rollup/rollup-linux-arm64-gnu@4.44.1':
    optional: true

  '@rollup/rollup-linux-arm64-musl@4.44.1':
    optional: true

  '@rollup/rollup-linux-loongarch64-gnu@4.44.1':
    optional: true

  '@rollup/rollup-linux-powerpc64le-gnu@4.44.1':
    optional: true

  '@rollup/rollup-linux-riscv64-gnu@4.44.1':
    optional: true

  '@rollup/rollup-linux-riscv64-musl@4.44.1':
    optional: true

  '@rollup/rollup-linux-s390x-gnu@4.44.1':
    optional: true

  '@rollup/rollup-linux-x64-gnu@4.44.1':
    optional: true

  '@rollup/rollup-linux-x64-musl@4.44.1':
    optional: true

  '@rollup/rollup-win32-arm64-msvc@4.44.1':
    optional: true

  '@rollup/rollup-win32-ia32-msvc@4.44.1':
    optional: true

  '@rollup/rollup-win32-x64-msvc@4.44.1':
    optional: true

  '@scure/base@1.2.6': {}

  '@standard-schema/utils@0.3.0': {}

  '@substrate/connect-extension-protocol@2.2.2':
    optional: true

  '@substrate/connect-known-chains@1.10.3':
    optional: true

  '@substrate/connect@0.8.11':
    dependencies:
      '@substrate/connect-extension-protocol': 2.2.2
      '@substrate/connect-known-chains': 1.10.3
      '@substrate/light-client-extension-helpers': 1.0.0(smoldot@2.0.26)
      smoldot: 2.0.26
    transitivePeerDependencies:
      - bufferutil
      - utf-8-validate
    optional: true

  '@substrate/light-client-extension-helpers@1.0.0(smoldot@2.0.26)':
    dependencies:
      '@polkadot-api/json-rpc-provider': 0.0.1
      '@polkadot-api/json-rpc-provider-proxy': 0.1.0
      '@polkadot-api/observable-client': 0.3.2(@polkadot-api/substrate-client@0.1.4)(rxjs@7.8.2)
      '@polkadot-api/substrate-client': 0.1.4
      '@substrate/connect-extension-protocol': 2.2.2
      '@substrate/connect-known-chains': 1.10.3
      rxjs: 7.8.2
      smoldot: 2.0.26
    optional: true

  '@substrate/ss58-registry@1.51.0': {}

  '@swc/counter@0.1.3': {}

  '@swc/helpers@0.5.15':
    dependencies:
      tslib: 2.8.1

  '@tailwindcss/node@4.1.11':
    dependencies:
      '@ampproject/remapping': 2.3.0
      enhanced-resolve: 5.18.2
      jiti: 2.4.2
      lightningcss: 1.30.1
      magic-string: 0.30.17
      source-map-js: 1.2.1
      tailwindcss: 4.1.11

  '@tailwindcss/oxide-android-arm64@4.1.11':
    optional: true

  '@tailwindcss/oxide-darwin-arm64@4.1.11':
    optional: true

  '@tailwindcss/oxide-darwin-x64@4.1.11':
    optional: true

  '@tailwindcss/oxide-freebsd-x64@4.1.11':
    optional: true

  '@tailwindcss/oxide-linux-arm-gnueabihf@4.1.11':
    optional: true

  '@tailwindcss/oxide-linux-arm64-gnu@4.1.11':
    optional: true

  '@tailwindcss/oxide-linux-arm64-musl@4.1.11':
    optional: true

  '@tailwindcss/oxide-linux-x64-gnu@4.1.11':
    optional: true

  '@tailwindcss/oxide-linux-x64-musl@4.1.11':
    optional: true

  '@tailwindcss/oxide-wasm32-wasi@4.1.11':
    optional: true

  '@tailwindcss/oxide-win32-arm64-msvc@4.1.11':
    optional: true

  '@tailwindcss/oxide-win32-x64-msvc@4.1.11':
    optional: true

  '@tailwindcss/oxide@4.1.11':
    dependencies:
      detect-libc: 2.0.4
      tar: 7.4.3
    optionalDependencies:
      '@tailwindcss/oxide-android-arm64': 4.1.11
      '@tailwindcss/oxide-darwin-arm64': 4.1.11
      '@tailwindcss/oxide-darwin-x64': 4.1.11
      '@tailwindcss/oxide-freebsd-x64': 4.1.11
      '@tailwindcss/oxide-linux-arm-gnueabihf': 4.1.11
      '@tailwindcss/oxide-linux-arm64-gnu': 4.1.11
      '@tailwindcss/oxide-linux-arm64-musl': 4.1.11
      '@tailwindcss/oxide-linux-x64-gnu': 4.1.11
      '@tailwindcss/oxide-linux-x64-musl': 4.1.11
      '@tailwindcss/oxide-wasm32-wasi': 4.1.11
      '@tailwindcss/oxide-win32-arm64-msvc': 4.1.11
      '@tailwindcss/oxide-win32-x64-msvc': 4.1.11

  '@tailwindcss/postcss@4.1.11':
    dependencies:
      '@alloc/quick-lru': 5.2.0
      '@tailwindcss/node': 4.1.11
      '@tailwindcss/oxide': 4.1.11
      postcss: 8.5.6
      tailwindcss: 4.1.11

  '@testing-library/dom@10.4.0':
    dependencies:
      '@babel/code-frame': 7.27.1
      '@babel/runtime': 7.27.6
      '@types/aria-query': 5.0.4
      aria-query: 5.3.0
      chalk: 4.1.2
      dom-accessibility-api: 0.5.16
      lz-string: 1.5.0
      pretty-format: 27.5.1

  '@testing-library/jest-dom@6.6.3':
    dependencies:
      '@adobe/css-tools': 4.4.3
      aria-query: 5.3.0
      chalk: 3.0.0
      css.escape: 1.5.1
      dom-accessibility-api: 0.6.3
      lodash: 4.17.21
      redent: 3.0.0

  '@testing-library/react@16.3.0(@testing-library/dom@10.4.0)(@types/react@19.1.8)(react-dom@19.1.0(react@19.1.0))(react@19.1.0)(types-react-dom@19.0.0-alpha.3)':
    dependencies:
      '@babel/runtime': 7.27.6
      '@testing-library/dom': 10.4.0
      react: 19.1.0
      react-dom: 19.1.0(react@19.1.0)
    optionalDependencies:
      '@types/react': 19.1.8
      '@types/react-dom': types-react-dom@19.0.0-alpha.3

  '@testing-library/user-event@14.6.1(@testing-library/dom@10.4.0)':
    dependencies:
      '@testing-library/dom': 10.4.0
    optional: true

  '@types/aria-query@5.0.4': {}

  '@types/babel__core@7.20.5':
    dependencies:
      '@babel/parser': 7.27.7
      '@babel/types': 7.27.7
      '@types/babel__generator': 7.27.0
      '@types/babel__template': 7.4.4
      '@types/babel__traverse': 7.20.7

  '@types/babel__generator@7.27.0':
    dependencies:
      '@babel/types': 7.27.7

  '@types/babel__template@7.4.4':
    dependencies:
      '@babel/parser': 7.27.7
      '@babel/types': 7.27.7

  '@types/babel__traverse@7.20.7':
    dependencies:
      '@babel/types': 7.27.7

  '@types/bn.js@5.2.0':
    dependencies:
<<<<<<< HEAD
      '@types/node': 24.0.4
=======
      '@types/node': 24.0.7
>>>>>>> e44a2b38

  '@types/chai@5.2.2':
    dependencies:
      '@types/deep-eql': 4.0.2

  '@types/deep-eql@4.0.2': {}

  '@types/estree@1.0.8': {}

<<<<<<< HEAD
  '@types/node@22.15.34':
    dependencies:
      undici-types: 6.21.0

  '@types/node@24.0.4':
    dependencies:
      undici-types: 7.8.0

  '@types/pg@8.15.4':
    dependencies:
      '@types/node': 24.0.4
      pg-protocol: 1.10.3
      pg-types: 2.2.0

=======
  '@types/node@24.0.7':
    dependencies:
      undici-types: 7.8.0

>>>>>>> e44a2b38
  '@types/react@19.1.8':
    dependencies:
      csstype: 3.1.3

  '@types/trusted-types@2.0.7':
    optional: true

  '@vercel/analytics@1.5.0(next@15.3.4(@babel/core@7.27.7)(@playwright/test@1.53.1)(react-dom@19.1.0(react@19.1.0))(react@19.1.0))(react@19.1.0)':
    optionalDependencies:
      next: 15.3.4(@babel/core@7.27.7)(@playwright/test@1.53.1)(react-dom@19.1.0(react@19.1.0))(react@19.1.0)
      react: 19.1.0

<<<<<<< HEAD
  '@vitejs/plugin-react@4.6.0(vite@7.0.0(@types/node@24.0.4)(jiti@2.4.2)(lightningcss@1.30.1))':
=======
  '@vitejs/plugin-react@4.6.0(vite@6.3.5(@types/node@24.0.7)(jiti@2.4.2)(lightningcss@1.30.1))':
>>>>>>> e44a2b38
    dependencies:
      '@babel/core': 7.27.7
      '@babel/plugin-transform-react-jsx-self': 7.27.1(@babel/core@7.27.7)
      '@babel/plugin-transform-react-jsx-source': 7.27.1(@babel/core@7.27.7)
      '@rolldown/pluginutils': 1.0.0-beta.19
      '@types/babel__core': 7.20.5
      react-refresh: 0.17.0
<<<<<<< HEAD
      vite: 7.0.0(@types/node@24.0.4)(jiti@2.4.2)(lightningcss@1.30.1)
    transitivePeerDependencies:
      - supports-color

  '@vitest/browser@3.2.4(playwright@1.53.1)(vite@7.0.0(@types/node@24.0.4)(jiti@2.4.2)(lightningcss@1.30.1))(vitest@3.2.4)':
    dependencies:
      '@testing-library/dom': 10.4.0
      '@testing-library/user-event': 14.6.1(@testing-library/dom@10.4.0)
      '@vitest/mocker': 3.2.4(vite@7.0.0(@types/node@24.0.4)(jiti@2.4.2)(lightningcss@1.30.1))
      '@vitest/utils': 3.2.4
      magic-string: 0.30.17
      sirv: 3.0.1
      tinyrainbow: 2.0.0
      vitest: 3.2.4(@types/node@24.0.4)(@vitest/browser@3.2.4)(@vitest/ui@3.2.4)(jiti@2.4.2)(jsdom@26.1.0)(lightningcss@1.30.1)
      ws: 8.18.3
    optionalDependencies:
      playwright: 1.53.1
    transitivePeerDependencies:
      - bufferutil
      - msw
      - utf-8-validate
      - vite
    optional: true

  '@vitest/coverage-v8@3.2.4(@vitest/browser@3.2.4)(vitest@3.2.4)':
=======
      vite: 6.3.5(@types/node@24.0.7)(jiti@2.4.2)(lightningcss@1.30.1)
    transitivePeerDependencies:
      - supports-color

  '@vitest/coverage-v8@3.2.4(vitest@3.2.4(@types/node@24.0.7)(jiti@2.4.2)(jsdom@26.1.0)(lightningcss@1.30.1))':
>>>>>>> e44a2b38
    dependencies:
      '@ampproject/remapping': 2.3.0
      '@bcoe/v8-coverage': 1.0.2
      ast-v8-to-istanbul: 0.3.3
      debug: 4.4.1
      istanbul-lib-coverage: 3.2.2
      istanbul-lib-report: 3.0.1
      istanbul-lib-source-maps: 5.0.6
      istanbul-reports: 3.1.7
      magic-string: 0.30.17
      magicast: 0.3.5
      std-env: 3.9.0
      test-exclude: 7.0.1
      tinyrainbow: 2.0.0
<<<<<<< HEAD
      vitest: 3.2.4(@types/node@24.0.4)(@vitest/browser@3.2.4)(@vitest/ui@3.2.4)(jiti@2.4.2)(jsdom@26.1.0)(lightningcss@1.30.1)
    optionalDependencies:
      '@vitest/browser': 3.2.4(playwright@1.53.1)(vite@7.0.0(@types/node@24.0.4)(jiti@2.4.2)(lightningcss@1.30.1))(vitest@3.2.4)
=======
      vitest: 3.2.4(@types/node@24.0.7)(jiti@2.4.2)(jsdom@26.1.0)(lightningcss@1.30.1)
>>>>>>> e44a2b38
    transitivePeerDependencies:
      - supports-color

  '@vitest/expect@3.2.4':
    dependencies:
      '@types/chai': 5.2.2
      '@vitest/spy': 3.2.4
      '@vitest/utils': 3.2.4
      chai: 5.2.0
      tinyrainbow: 2.0.0

<<<<<<< HEAD
  '@vitest/mocker@3.2.4(vite@7.0.0(@types/node@24.0.4)(jiti@2.4.2)(lightningcss@1.30.1))':
=======
  '@vitest/mocker@3.2.4(vite@6.3.5(@types/node@24.0.7)(jiti@2.4.2)(lightningcss@1.30.1))':
>>>>>>> e44a2b38
    dependencies:
      '@vitest/spy': 3.2.4
      estree-walker: 3.0.3
      magic-string: 0.30.17
    optionalDependencies:
<<<<<<< HEAD
      vite: 7.0.0(@types/node@24.0.4)(jiti@2.4.2)(lightningcss@1.30.1)
=======
      vite: 6.3.5(@types/node@24.0.7)(jiti@2.4.2)(lightningcss@1.30.1)
>>>>>>> e44a2b38

  '@vitest/pretty-format@3.2.4':
    dependencies:
      tinyrainbow: 2.0.0

  '@vitest/runner@3.2.4':
    dependencies:
      '@vitest/utils': 3.2.4
      pathe: 2.0.3
      strip-literal: 3.0.0

  '@vitest/snapshot@3.2.4':
    dependencies:
      '@vitest/pretty-format': 3.2.4
      magic-string: 0.30.17
      pathe: 2.0.3

  '@vitest/spy@3.2.4':
    dependencies:
      tinyspy: 4.0.3

  '@vitest/ui@3.2.4(vitest@3.2.4)':
    dependencies:
      '@vitest/utils': 3.2.4
      fflate: 0.8.2
      flatted: 3.3.3
      pathe: 2.0.3
      sirv: 3.0.1
      tinyglobby: 0.2.14
      tinyrainbow: 2.0.0
      vitest: 3.2.4(@types/node@24.0.4)(@vitest/browser@3.2.4)(@vitest/ui@3.2.4)(jiti@2.4.2)(jsdom@26.1.0)(lightningcss@1.30.1)

  '@vitest/utils@3.2.4':
    dependencies:
      '@vitest/pretty-format': 3.2.4
      loupe: 3.1.4
      tinyrainbow: 2.0.0

  '@zondax/ledger-js@1.2.0':
    dependencies:
      '@ledgerhq/hw-transport': 6.31.4

  '@zondax/ledger-substrate@1.1.2':
    dependencies:
      '@ledgerhq/hw-transport': 6.31.4
      '@zondax/ledger-js': 1.2.0
      axios: 1.10.0
    transitivePeerDependencies:
      - debug

  agent-base@7.1.3: {}

  ansi-regex@5.0.1: {}

  ansi-regex@6.1.0: {}

  ansi-styles@4.3.0:
    dependencies:
      color-convert: 2.0.1

  ansi-styles@5.2.0: {}

  ansi-styles@6.2.1: {}

  aria-hidden@1.2.6:
    dependencies:
      tslib: 2.8.1

  aria-query@5.3.0:
    dependencies:
      dequal: 2.0.3

  assertion-error@2.0.1: {}

  ast-v8-to-istanbul@0.3.3:
    dependencies:
      '@jridgewell/trace-mapping': 0.3.28
      estree-walker: 3.0.3
      js-tokens: 9.0.1

  asynckit@0.4.0: {}

  autoprefixer@10.4.21(postcss@8.5.6):
    dependencies:
      browserslist: 4.25.1
      caniuse-lite: 1.0.30001726
      fraction.js: 4.3.7
      normalize-range: 0.1.2
      picocolors: 1.1.1
      postcss: 8.5.6
      postcss-value-parser: 4.2.0

  axios@1.10.0:
    dependencies:
      follow-redirects: 1.15.9
      form-data: 4.0.3
      proxy-from-env: 1.1.0
    transitivePeerDependencies:
      - debug

  balanced-match@1.0.2: {}

  bignumber.js@9.3.0: {}

  bn.js@5.2.2: {}

  brace-expansion@2.0.2:
    dependencies:
      balanced-match: 1.0.2

  browserslist@4.25.1:
    dependencies:
      caniuse-lite: 1.0.30001726
      electron-to-chromium: 1.5.178
      node-releases: 2.0.19
      update-browserslist-db: 1.1.3(browserslist@4.25.1)

  busboy@1.6.0:
    dependencies:
      streamsearch: 1.1.0

  cac@6.7.14: {}

  call-bind-apply-helpers@1.0.2:
    dependencies:
      es-errors: 1.3.0
      function-bind: 1.1.2

  caniuse-lite@1.0.30001726: {}

  chai@5.2.0:
    dependencies:
      assertion-error: 2.0.1
      check-error: 2.1.1
      deep-eql: 5.0.2
      loupe: 3.1.4
      pathval: 2.0.1

  chalk@3.0.0:
    dependencies:
      ansi-styles: 4.3.0
      supports-color: 7.2.0

  chalk@4.1.2:
    dependencies:
      ansi-styles: 4.3.0
      supports-color: 7.2.0

  check-error@2.1.1: {}

  chownr@3.0.0: {}

  class-variance-authority@0.7.1:
    dependencies:
      clsx: 2.1.1

  client-only@0.0.1: {}

  clsx@2.1.1: {}

  color-convert@2.0.1:
    dependencies:
      color-name: 1.1.4

  color-name@1.1.4: {}

  color-string@1.9.1:
    dependencies:
      color-name: 1.1.4
      simple-swizzle: 0.2.2
    optional: true

  color@4.2.3:
    dependencies:
      color-convert: 2.0.1
      color-string: 1.9.1
    optional: true

  combined-stream@1.0.8:
    dependencies:
      delayed-stream: 1.0.0

  convert-source-map@2.0.0: {}

  cross-spawn@7.0.6:
    dependencies:
      path-key: 3.1.1
      shebang-command: 2.0.0
      which: 2.0.2

  css.escape@1.5.1: {}

  cssesc@3.0.0: {}

  cssstyle@4.6.0:
    dependencies:
      '@asamuzakjp/css-color': 3.2.0
      rrweb-cssom: 0.8.0

  csstype@3.1.3: {}

  data-uri-to-buffer@4.0.1: {}

  data-urls@5.0.0:
    dependencies:
      whatwg-mimetype: 4.0.0
      whatwg-url: 14.2.0

  debug@4.4.1:
    dependencies:
      ms: 2.1.3

  decimal.js@10.5.0: {}

  deep-eql@5.0.2: {}

  delayed-stream@1.0.0: {}

  dequal@2.0.3: {}

  detect-indent@7.0.1: {}

  detect-libc@2.0.4: {}

  detect-newline@4.0.1: {}

  detect-node-es@1.1.0: {}

  dom-accessibility-api@0.5.16: {}

  dom-accessibility-api@0.6.3: {}

  dom-serializer@2.0.0:
    dependencies:
      domelementtype: 2.3.0
      domhandler: 5.0.3
      entities: 4.5.0

  domelementtype@2.3.0: {}

  domhandler@5.0.3:
    dependencies:
      domelementtype: 2.3.0

  dompurify@3.2.6:
    optionalDependencies:
      '@types/trusted-types': 2.0.7

  domutils@3.2.2:
    dependencies:
      dom-serializer: 2.0.0
      domelementtype: 2.3.0
      domhandler: 5.0.3

<<<<<<< HEAD
  drizzle-kit@0.31.4:
    dependencies:
      '@drizzle-team/brocli': 0.10.2
      '@esbuild-kit/esm-loader': 2.6.5
      esbuild: 0.25.5
      esbuild-register: 3.6.0(esbuild@0.25.5)
    transitivePeerDependencies:
      - supports-color

  drizzle-orm@0.44.2(@neondatabase/serverless@1.0.1)(@types/pg@8.15.4):
    optionalDependencies:
      '@neondatabase/serverless': 1.0.1
      '@types/pg': 8.15.4

  drizzle-zod@0.8.2(drizzle-orm@0.44.2(@neondatabase/serverless@1.0.1)(@types/pg@8.15.4))(zod@3.25.67):
    dependencies:
      drizzle-orm: 0.44.2(@neondatabase/serverless@1.0.1)(@types/pg@8.15.4)
      zod: 3.25.67

=======
>>>>>>> e44a2b38
  dunder-proto@1.0.1:
    dependencies:
      call-bind-apply-helpers: 1.0.2
      es-errors: 1.3.0
      gopd: 1.2.0

  eastasianwidth@0.2.0: {}

  electron-to-chromium@1.5.178: {}

  emoji-regex@8.0.0: {}

  emoji-regex@9.2.2: {}

  enhanced-resolve@5.18.2:
    dependencies:
      graceful-fs: 4.2.11
      tapable: 2.2.2

  entities@4.5.0: {}

  entities@6.0.1: {}

  es-define-property@1.0.1: {}

  es-errors@1.3.0: {}

  es-module-lexer@1.7.0: {}

  es-object-atoms@1.1.1:
    dependencies:
      es-errors: 1.3.0

  es-set-tostringtag@2.1.0:
    dependencies:
      es-errors: 1.3.0
      get-intrinsic: 1.3.0
      has-tostringtag: 1.0.2
      hasown: 2.0.2

  esbuild@0.25.5:
    optionalDependencies:
      '@esbuild/aix-ppc64': 0.25.5
      '@esbuild/android-arm': 0.25.5
      '@esbuild/android-arm64': 0.25.5
      '@esbuild/android-x64': 0.25.5
      '@esbuild/darwin-arm64': 0.25.5
      '@esbuild/darwin-x64': 0.25.5
      '@esbuild/freebsd-arm64': 0.25.5
      '@esbuild/freebsd-x64': 0.25.5
      '@esbuild/linux-arm': 0.25.5
      '@esbuild/linux-arm64': 0.25.5
      '@esbuild/linux-ia32': 0.25.5
      '@esbuild/linux-loong64': 0.25.5
      '@esbuild/linux-mips64el': 0.25.5
      '@esbuild/linux-ppc64': 0.25.5
      '@esbuild/linux-riscv64': 0.25.5
      '@esbuild/linux-s390x': 0.25.5
      '@esbuild/linux-x64': 0.25.5
      '@esbuild/netbsd-arm64': 0.25.5
      '@esbuild/netbsd-x64': 0.25.5
      '@esbuild/openbsd-arm64': 0.25.5
      '@esbuild/openbsd-x64': 0.25.5
      '@esbuild/sunos-x64': 0.25.5
      '@esbuild/win32-arm64': 0.25.5
      '@esbuild/win32-ia32': 0.25.5
      '@esbuild/win32-x64': 0.25.5

  escalade@3.2.0: {}

  estree-walker@3.0.3:
    dependencies:
      '@types/estree': 1.0.8

  eventemitter3@5.0.1: {}

  events@3.3.0: {}

  expect-type@1.2.1: {}

  fdir@6.4.6(picomatch@4.0.2):
    optionalDependencies:
      picomatch: 4.0.2

  fetch-blob@3.2.0:
    dependencies:
      node-domexception: 1.0.0
      web-streams-polyfill: 3.3.3

  fflate@0.8.2: {}

  flatted@3.3.3: {}

  follow-redirects@1.15.9: {}

  foreground-child@3.3.1:
    dependencies:
      cross-spawn: 7.0.6
      signal-exit: 4.1.0

  form-data@4.0.3:
    dependencies:
      asynckit: 0.4.0
      combined-stream: 1.0.8
      es-set-tostringtag: 2.1.0
      hasown: 2.0.2
      mime-types: 2.1.35

  formdata-polyfill@4.0.10:
    dependencies:
      fetch-blob: 3.2.0

  fraction.js@4.3.7: {}

  framer-motion@12.20.1(react-dom@19.1.0(react@19.1.0))(react@19.1.0):
    dependencies:
      motion-dom: 12.20.1
      motion-utils: 12.19.0
      tslib: 2.8.1
    optionalDependencies:
      react: 19.1.0
      react-dom: 19.1.0(react@19.1.0)

  fsevents@2.3.2:
    optional: true

  fsevents@2.3.3:
    optional: true

  function-bind@1.1.2: {}

  gensync@1.0.0-beta.2: {}

  get-intrinsic@1.3.0:
    dependencies:
      call-bind-apply-helpers: 1.0.2
      es-define-property: 1.0.1
      es-errors: 1.3.0
      es-object-atoms: 1.1.1
      function-bind: 1.1.2
      get-proto: 1.0.1
      gopd: 1.2.0
      has-symbols: 1.1.0
      hasown: 2.0.2
      math-intrinsics: 1.1.0

  get-nonce@1.0.1: {}

  get-proto@1.0.1:
    dependencies:
      dunder-proto: 1.0.1
      es-object-atoms: 1.1.1

  git-hooks-list@4.1.1: {}

  glob@10.4.5:
    dependencies:
      foreground-child: 3.3.1
      jackspeak: 3.4.3
      minimatch: 9.0.5
      minipass: 7.1.2
      package-json-from-dist: 1.0.1
      path-scurry: 1.11.1

  globals@11.12.0: {}

  globals@16.2.0: {}

  gopd@1.2.0: {}

  graceful-fs@4.2.11: {}

  has-flag@4.0.0: {}

  has-symbols@1.1.0: {}

  has-tostringtag@1.0.2:
    dependencies:
      has-symbols: 1.1.0

  hasown@2.0.2:
    dependencies:
      function-bind: 1.1.2

  html-dom-parser@5.1.1:
    dependencies:
      domhandler: 5.0.3
      htmlparser2: 10.0.0

  html-encoding-sniffer@4.0.0:
    dependencies:
      whatwg-encoding: 3.1.1

  html-escaper@2.0.2: {}

  html-react-parser@5.2.5(@types/react@19.1.8)(react@19.1.0):
    dependencies:
      domhandler: 5.0.3
      html-dom-parser: 5.1.1
      react: 19.1.0
      react-property: 2.0.2
      style-to-js: 1.1.16
    optionalDependencies:
      '@types/react': 19.1.8

  htmlparser2@10.0.0:
    dependencies:
      domelementtype: 2.3.0
      domhandler: 5.0.3
      domutils: 3.2.2
      entities: 6.0.1

  http-proxy-agent@7.0.2:
    dependencies:
      agent-base: 7.1.3
      debug: 4.4.1
    transitivePeerDependencies:
      - supports-color

  https-proxy-agent@7.0.6:
    dependencies:
      agent-base: 7.1.3
      debug: 4.4.1
    transitivePeerDependencies:
      - supports-color

  iconv-lite@0.6.3:
    dependencies:
      safer-buffer: 2.1.2

  indent-string@4.0.0: {}

  inline-style-parser@0.2.4: {}

  is-arrayish@0.3.2:
    optional: true

  is-fullwidth-code-point@3.0.0: {}

  is-plain-obj@4.1.0: {}

  is-potential-custom-element-name@1.0.1: {}

  isexe@2.0.0: {}

  isomorphic-dompurify@2.25.0:
    dependencies:
      dompurify: 3.2.6
      jsdom: 26.1.0
    transitivePeerDependencies:
      - bufferutil
      - canvas
      - supports-color
      - utf-8-validate

  istanbul-lib-coverage@3.2.2: {}

  istanbul-lib-report@3.0.1:
    dependencies:
      istanbul-lib-coverage: 3.2.2
      make-dir: 4.0.0
      supports-color: 7.2.0

  istanbul-lib-source-maps@5.0.6:
    dependencies:
      '@jridgewell/trace-mapping': 0.3.28
      debug: 4.4.1
      istanbul-lib-coverage: 3.2.2
    transitivePeerDependencies:
      - supports-color

  istanbul-reports@3.1.7:
    dependencies:
      html-escaper: 2.0.2
      istanbul-lib-report: 3.0.1

  jackspeak@3.4.3:
    dependencies:
      '@isaacs/cliui': 8.0.2
    optionalDependencies:
      '@pkgjs/parseargs': 0.11.0

  jiti@2.4.2: {}

  js-tokens@4.0.0: {}

  js-tokens@9.0.1: {}

  jsdom@26.1.0:
    dependencies:
      cssstyle: 4.6.0
      data-urls: 5.0.0
      decimal.js: 10.5.0
      html-encoding-sniffer: 4.0.0
      http-proxy-agent: 7.0.2
      https-proxy-agent: 7.0.6
      is-potential-custom-element-name: 1.0.1
      nwsapi: 2.2.20
      parse5: 7.3.0
      rrweb-cssom: 0.8.0
      saxes: 6.0.0
      symbol-tree: 3.2.4
      tough-cookie: 5.1.2
      w3c-xmlserializer: 5.0.0
      webidl-conversions: 7.0.0
      whatwg-encoding: 3.1.1
      whatwg-mimetype: 4.0.0
      whatwg-url: 14.2.0
      ws: 8.18.3
      xml-name-validator: 5.0.0
    transitivePeerDependencies:
      - bufferutil
      - supports-color
      - utf-8-validate

  jsesc@3.1.0: {}

  json-stringify-safe@5.0.1: {}

  json5@2.2.3: {}

  lightningcss-darwin-arm64@1.30.1:
    optional: true

  lightningcss-darwin-x64@1.30.1:
    optional: true

  lightningcss-freebsd-x64@1.30.1:
    optional: true

  lightningcss-linux-arm-gnueabihf@1.30.1:
    optional: true

  lightningcss-linux-arm64-gnu@1.30.1:
    optional: true

  lightningcss-linux-arm64-musl@1.30.1:
    optional: true

  lightningcss-linux-x64-gnu@1.30.1:
    optional: true

  lightningcss-linux-x64-musl@1.30.1:
    optional: true

  lightningcss-win32-arm64-msvc@1.30.1:
    optional: true

  lightningcss-win32-x64-msvc@1.30.1:
    optional: true

  lightningcss@1.30.1:
    dependencies:
      detect-libc: 2.0.4
    optionalDependencies:
      lightningcss-darwin-arm64: 1.30.1
      lightningcss-darwin-x64: 1.30.1
      lightningcss-freebsd-x64: 1.30.1
      lightningcss-linux-arm-gnueabihf: 1.30.1
      lightningcss-linux-arm64-gnu: 1.30.1
      lightningcss-linux-arm64-musl: 1.30.1
      lightningcss-linux-x64-gnu: 1.30.1
      lightningcss-linux-x64-musl: 1.30.1
      lightningcss-win32-arm64-msvc: 1.30.1
      lightningcss-win32-x64-msvc: 1.30.1

  lodash@4.17.21: {}

  loose-envify@1.4.0:
    dependencies:
      js-tokens: 4.0.0

  loupe@3.1.4: {}

  lru-cache@10.4.3: {}

  lru-cache@5.1.1:
    dependencies:
      yallist: 3.1.1

  lucide-react@0.525.0(react@19.1.0):
    dependencies:
      react: 19.1.0

  lz-string@1.5.0: {}

  magic-string@0.30.17:
    dependencies:
      '@jridgewell/sourcemap-codec': 1.5.3

  magicast@0.3.5:
    dependencies:
      '@babel/parser': 7.27.7
      '@babel/types': 7.27.7
      source-map-js: 1.2.1

  make-dir@4.0.0:
    dependencies:
      semver: 7.7.2

  math-intrinsics@1.1.0: {}

  mime-db@1.52.0: {}

  mime-types@2.1.35:
    dependencies:
      mime-db: 1.52.0

  min-indent@1.0.1: {}

  minimatch@9.0.5:
    dependencies:
      brace-expansion: 2.0.2

  minipass@7.1.2: {}

  minizlib@3.0.2:
    dependencies:
      minipass: 7.1.2

  mkdirp@3.0.1: {}

  mock-socket@9.3.1: {}

  motion-dom@12.20.1:
    dependencies:
      motion-utils: 12.19.0

  motion-utils@12.19.0: {}

  mrmime@2.0.1: {}

  ms@2.1.3: {}

  nanoid@3.3.11: {}

<<<<<<< HEAD
  next-auth@5.0.0-beta.28(next@15.3.4(@babel/core@7.27.7)(@playwright/test@1.53.1)(react-dom@19.1.0(react@19.1.0))(react@19.1.0))(react@19.1.0):
    dependencies:
      '@auth/core': 0.39.1
      next: 15.3.4(@babel/core@7.27.7)(@playwright/test@1.53.1)(react-dom@19.1.0(react@19.1.0))(react@19.1.0)
      react: 19.1.0

=======
>>>>>>> e44a2b38
  next-themes@0.4.6(react-dom@19.1.0(react@19.1.0))(react@19.1.0):
    dependencies:
      react: 19.1.0
      react-dom: 19.1.0(react@19.1.0)

  next@15.3.4(@babel/core@7.27.7)(@playwright/test@1.53.1)(react-dom@19.1.0(react@19.1.0))(react@19.1.0):
    dependencies:
      '@next/env': 15.3.4
      '@swc/counter': 0.1.3
      '@swc/helpers': 0.5.15
      busboy: 1.6.0
      caniuse-lite: 1.0.30001726
      postcss: 8.4.31
      react: 19.1.0
      react-dom: 19.1.0(react@19.1.0)
      styled-jsx: 5.1.6(@babel/core@7.27.7)(react@19.1.0)
    optionalDependencies:
      '@next/swc-darwin-arm64': 15.3.4
      '@next/swc-darwin-x64': 15.3.4
      '@next/swc-linux-arm64-gnu': 15.3.4
      '@next/swc-linux-arm64-musl': 15.3.4
      '@next/swc-linux-x64-gnu': 15.3.4
      '@next/swc-linux-x64-musl': 15.3.4
      '@next/swc-win32-arm64-msvc': 15.3.4
      '@next/swc-win32-x64-msvc': 15.3.4
      '@playwright/test': 1.53.1
      sharp: 0.34.2
    transitivePeerDependencies:
      - '@babel/core'
      - babel-plugin-macros

  nock@13.5.6:
    dependencies:
      debug: 4.4.1
      json-stringify-safe: 5.0.1
      propagate: 2.0.1
    transitivePeerDependencies:
      - supports-color

  node-domexception@1.0.0: {}

  node-fetch@3.3.2:
    dependencies:
      data-uri-to-buffer: 4.0.1
      fetch-blob: 3.2.0
      formdata-polyfill: 4.0.10

  node-releases@2.0.19: {}

  normalize-range@0.1.2: {}

  nwsapi@2.2.20: {}

  object-assign@4.1.1: {}

  package-json-from-dist@1.0.1: {}

  parse5@7.3.0:
    dependencies:
      entities: 6.0.1

  path-key@3.1.1: {}

  path-scurry@1.11.1:
    dependencies:
      lru-cache: 10.4.3
      minipass: 7.1.2

  pathe@2.0.3: {}

  pathval@2.0.1: {}

<<<<<<< HEAD
  pg-int8@1.0.1: {}

  pg-protocol@1.10.3: {}

  pg-types@2.2.0:
    dependencies:
      pg-int8: 1.0.1
      postgres-array: 2.0.0
      postgres-bytea: 1.0.0
      postgres-date: 1.0.7
      postgres-interval: 1.2.0

=======
>>>>>>> e44a2b38
  picocolors@1.1.1: {}

  picomatch@4.0.2: {}

  playwright-core@1.53.1: {}

  playwright@1.53.1:
    dependencies:
      playwright-core: 1.53.1
    optionalDependencies:
      fsevents: 2.3.2

  postcss-nested@7.0.2(postcss@8.5.6):
    dependencies:
      postcss: 8.5.6
      postcss-selector-parser: 7.1.0

  postcss-selector-parser@7.1.0:
    dependencies:
      cssesc: 3.0.0
      util-deprecate: 1.0.2

  postcss-value-parser@4.2.0: {}

  postcss@8.4.31:
    dependencies:
      nanoid: 3.3.11
      picocolors: 1.1.1
      source-map-js: 1.2.1

  postcss@8.5.6:
    dependencies:
      nanoid: 3.3.11
      picocolors: 1.1.1
      source-map-js: 1.2.1

  pretty-format@27.5.1:
    dependencies:
      ansi-regex: 5.0.1
      ansi-styles: 5.2.0
      react-is: 17.0.2

  prop-types@15.8.1:
    dependencies:
      loose-envify: 1.4.0
      object-assign: 4.1.1
      react-is: 16.13.1

  propagate@2.0.1: {}

  proxy-from-env@1.1.0: {}

  punycode@2.3.1: {}

  react-dom@19.1.0(react@19.1.0):
    dependencies:
      react: 19.1.0
      scheduler: 0.26.0

  react-hook-form@7.59.0(react@19.1.0):
    dependencies:
      react: 19.1.0

  react-is@16.13.1: {}

  react-is@17.0.2: {}

  react-property@2.0.2: {}

  react-refresh@0.17.0: {}

  react-remove-scroll-bar@2.3.8(@types/react@19.1.8)(react@19.1.0):
    dependencies:
      react: 19.1.0
      react-style-singleton: 2.2.3(@types/react@19.1.8)(react@19.1.0)
      tslib: 2.8.1
    optionalDependencies:
      '@types/react': 19.1.8

  react-remove-scroll@2.7.1(@types/react@19.1.8)(react@19.1.0):
    dependencies:
      react: 19.1.0
      react-remove-scroll-bar: 2.3.8(@types/react@19.1.8)(react@19.1.0)
      react-style-singleton: 2.2.3(@types/react@19.1.8)(react@19.1.0)
      tslib: 2.8.1
      use-callback-ref: 1.3.3(@types/react@19.1.8)(react@19.1.0)
      use-sidecar: 1.1.3(@types/react@19.1.8)(react@19.1.0)
    optionalDependencies:
      '@types/react': 19.1.8

  react-style-singleton@2.2.3(@types/react@19.1.8)(react@19.1.0):
    dependencies:
      get-nonce: 1.0.1
      react: 19.1.0
      tslib: 2.8.1
    optionalDependencies:
      '@types/react': 19.1.8

  react@19.1.0: {}

  redent@3.0.0:
    dependencies:
      indent-string: 4.0.0
      strip-indent: 3.0.0

<<<<<<< HEAD
  resolve-pkg-maps@1.0.0: {}

  rollup@4.44.1:
=======
  rollup@4.44.0:
>>>>>>> e44a2b38
    dependencies:
      '@types/estree': 1.0.8
    optionalDependencies:
      '@rollup/rollup-android-arm-eabi': 4.44.1
      '@rollup/rollup-android-arm64': 4.44.1
      '@rollup/rollup-darwin-arm64': 4.44.1
      '@rollup/rollup-darwin-x64': 4.44.1
      '@rollup/rollup-freebsd-arm64': 4.44.1
      '@rollup/rollup-freebsd-x64': 4.44.1
      '@rollup/rollup-linux-arm-gnueabihf': 4.44.1
      '@rollup/rollup-linux-arm-musleabihf': 4.44.1
      '@rollup/rollup-linux-arm64-gnu': 4.44.1
      '@rollup/rollup-linux-arm64-musl': 4.44.1
      '@rollup/rollup-linux-loongarch64-gnu': 4.44.1
      '@rollup/rollup-linux-powerpc64le-gnu': 4.44.1
      '@rollup/rollup-linux-riscv64-gnu': 4.44.1
      '@rollup/rollup-linux-riscv64-musl': 4.44.1
      '@rollup/rollup-linux-s390x-gnu': 4.44.1
      '@rollup/rollup-linux-x64-gnu': 4.44.1
      '@rollup/rollup-linux-x64-musl': 4.44.1
      '@rollup/rollup-win32-arm64-msvc': 4.44.1
      '@rollup/rollup-win32-ia32-msvc': 4.44.1
      '@rollup/rollup-win32-x64-msvc': 4.44.1
      fsevents: 2.3.3

  rrweb-cssom@0.8.0: {}

  rxjs@7.8.2:
    dependencies:
      tslib: 2.8.1

  safer-buffer@2.1.2: {}

  saxes@6.0.0:
    dependencies:
      xmlchars: 2.2.0

  scale-ts@1.6.1: {}

  scheduler@0.26.0: {}

  semver@6.3.1: {}

  semver@7.7.2: {}

  server-only@0.0.1: {}

  sharp@0.34.2:
    dependencies:
      color: 4.2.3
      detect-libc: 2.0.4
      semver: 7.7.2
    optionalDependencies:
      '@img/sharp-darwin-arm64': 0.34.2
      '@img/sharp-darwin-x64': 0.34.2
      '@img/sharp-libvips-darwin-arm64': 1.1.0
      '@img/sharp-libvips-darwin-x64': 1.1.0
      '@img/sharp-libvips-linux-arm': 1.1.0
      '@img/sharp-libvips-linux-arm64': 1.1.0
      '@img/sharp-libvips-linux-ppc64': 1.1.0
      '@img/sharp-libvips-linux-s390x': 1.1.0
      '@img/sharp-libvips-linux-x64': 1.1.0
      '@img/sharp-libvips-linuxmusl-arm64': 1.1.0
      '@img/sharp-libvips-linuxmusl-x64': 1.1.0
      '@img/sharp-linux-arm': 0.34.2
      '@img/sharp-linux-arm64': 0.34.2
      '@img/sharp-linux-s390x': 0.34.2
      '@img/sharp-linux-x64': 0.34.2
      '@img/sharp-linuxmusl-arm64': 0.34.2
      '@img/sharp-linuxmusl-x64': 0.34.2
      '@img/sharp-wasm32': 0.34.2
      '@img/sharp-win32-arm64': 0.34.2
      '@img/sharp-win32-ia32': 0.34.2
      '@img/sharp-win32-x64': 0.34.2
    optional: true

  shebang-command@2.0.0:
    dependencies:
      shebang-regex: 3.0.0

  shebang-regex@3.0.0: {}

  siginfo@2.0.0: {}

  signal-exit@4.1.0: {}

  simple-swizzle@0.2.2:
    dependencies:
      is-arrayish: 0.3.2
    optional: true

  sirv@3.0.1:
    dependencies:
      '@polka/url': 1.0.0-next.29
      mrmime: 2.0.1
      totalist: 3.0.1

  smoldot@2.0.26:
    dependencies:
      ws: 8.18.3
    transitivePeerDependencies:
      - bufferutil
      - utf-8-validate
    optional: true

  sonner@2.0.5(react-dom@19.1.0(react@19.1.0))(react@19.1.0):
    dependencies:
      react: 19.1.0
      react-dom: 19.1.0(react@19.1.0)

  sort-object-keys@1.1.3: {}

  sort-package-json@3.3.1:
    dependencies:
      detect-indent: 7.0.1
      detect-newline: 4.0.1
      git-hooks-list: 4.1.1
      is-plain-obj: 4.1.0
      semver: 7.7.2
      sort-object-keys: 1.1.3
      tinyglobby: 0.2.14

  source-map-js@1.2.1: {}

  stackback@0.0.2: {}

  std-env@3.9.0: {}

  streamsearch@1.1.0: {}

  string-width@4.2.3:
    dependencies:
      emoji-regex: 8.0.0
      is-fullwidth-code-point: 3.0.0
      strip-ansi: 6.0.1

  string-width@5.1.2:
    dependencies:
      eastasianwidth: 0.2.0
      emoji-regex: 9.2.2
      strip-ansi: 7.1.0

  strip-ansi@6.0.1:
    dependencies:
      ansi-regex: 5.0.1

  strip-ansi@7.1.0:
    dependencies:
      ansi-regex: 6.1.0

  strip-indent@3.0.0:
    dependencies:
      min-indent: 1.0.1

  strip-literal@3.0.0:
    dependencies:
      js-tokens: 9.0.1

  style-to-js@1.1.16:
    dependencies:
      style-to-object: 1.0.8

  style-to-object@1.0.8:
    dependencies:
      inline-style-parser: 0.2.4

  styled-jsx@5.1.6(@babel/core@7.27.7)(react@19.1.0):
    dependencies:
      client-only: 0.0.1
      react: 19.1.0
    optionalDependencies:
      '@babel/core': 7.27.7

  supports-color@7.2.0:
    dependencies:
      has-flag: 4.0.0

  symbol-tree@3.2.4: {}

  tailwind-merge@3.3.1: {}

  tailwindcss-animate@1.0.7(tailwindcss@4.1.11):
    dependencies:
      tailwindcss: 4.1.11

  tailwindcss@4.1.11: {}

  tapable@2.2.2: {}

  tar@7.4.3:
    dependencies:
      '@isaacs/fs-minipass': 4.0.1
      chownr: 3.0.0
      minipass: 7.1.2
      minizlib: 3.0.2
      mkdirp: 3.0.1
      yallist: 5.0.0

  test-exclude@7.0.1:
    dependencies:
      '@istanbuljs/schema': 0.1.3
      glob: 10.4.5
      minimatch: 9.0.5

  tinybench@2.9.0: {}

  tinyexec@0.3.2: {}

  tinyglobby@0.2.14:
    dependencies:
      fdir: 6.4.6(picomatch@4.0.2)
      picomatch: 4.0.2

  tinypool@1.1.1: {}

  tinyrainbow@2.0.0: {}

  tinyspy@4.0.3: {}

  tldts-core@6.1.86: {}

  tldts@6.1.86:
    dependencies:
      tldts-core: 6.1.86

  totalist@3.0.1: {}

  tough-cookie@5.1.2:
    dependencies:
      tldts: 6.1.86

  tr46@5.1.1:
    dependencies:
      punycode: 2.3.1

  tslib@2.8.1: {}

  types-react-dom@19.0.0-alpha.3:
    dependencies:
      '@types/react': 19.1.8

  typescript@5.8.3: {}

  undici-types@7.8.0: {}

  update-browserslist-db@1.1.3(browserslist@4.25.1):
    dependencies:
      browserslist: 4.25.1
      escalade: 3.2.0
      picocolors: 1.1.1

  use-callback-ref@1.3.3(@types/react@19.1.8)(react@19.1.0):
    dependencies:
      react: 19.1.0
      tslib: 2.8.1
    optionalDependencies:
      '@types/react': 19.1.8

  use-sidecar@1.1.3(@types/react@19.1.8)(react@19.1.0):
    dependencies:
      detect-node-es: 1.1.0
      react: 19.1.0
      tslib: 2.8.1
    optionalDependencies:
      '@types/react': 19.1.8

  use-sync-external-store@1.5.0(react@19.1.0):
    dependencies:
      react: 19.1.0

  util-deprecate@1.0.2: {}

  uuid@11.1.0: {}

<<<<<<< HEAD
  vite-node@3.2.4(@types/node@24.0.4)(jiti@2.4.2)(lightningcss@1.30.1):
=======
  vite-node@3.2.4(@types/node@24.0.7)(jiti@2.4.2)(lightningcss@1.30.1):
>>>>>>> e44a2b38
    dependencies:
      cac: 6.7.14
      debug: 4.4.1
      es-module-lexer: 1.7.0
      pathe: 2.0.3
<<<<<<< HEAD
      vite: 7.0.0(@types/node@24.0.4)(jiti@2.4.2)(lightningcss@1.30.1)
=======
      vite: 6.3.5(@types/node@24.0.7)(jiti@2.4.2)(lightningcss@1.30.1)
>>>>>>> e44a2b38
    transitivePeerDependencies:
      - '@types/node'
      - jiti
      - less
      - lightningcss
      - sass
      - sass-embedded
      - stylus
      - sugarss
      - supports-color
      - terser
      - tsx
      - yaml

<<<<<<< HEAD
  vite@7.0.0(@types/node@24.0.4)(jiti@2.4.2)(lightningcss@1.30.1):
=======
  vite@6.3.5(@types/node@24.0.7)(jiti@2.4.2)(lightningcss@1.30.1):
>>>>>>> e44a2b38
    dependencies:
      esbuild: 0.25.5
      fdir: 6.4.6(picomatch@4.0.2)
      picomatch: 4.0.2
      postcss: 8.5.6
      rollup: 4.44.1
      tinyglobby: 0.2.14
    optionalDependencies:
<<<<<<< HEAD
      '@types/node': 24.0.4
=======
      '@types/node': 24.0.7
>>>>>>> e44a2b38
      fsevents: 2.3.3
      jiti: 2.4.2
      lightningcss: 1.30.1

<<<<<<< HEAD
  vitest@3.2.4(@types/node@24.0.4)(@vitest/browser@3.2.4)(@vitest/ui@3.2.4)(jiti@2.4.2)(jsdom@26.1.0)(lightningcss@1.30.1):
    dependencies:
      '@types/chai': 5.2.2
      '@vitest/expect': 3.2.4
      '@vitest/mocker': 3.2.4(vite@7.0.0(@types/node@24.0.4)(jiti@2.4.2)(lightningcss@1.30.1))
=======
  vitest@3.2.4(@types/node@24.0.7)(jiti@2.4.2)(jsdom@26.1.0)(lightningcss@1.30.1):
    dependencies:
      '@types/chai': 5.2.2
      '@vitest/expect': 3.2.4
      '@vitest/mocker': 3.2.4(vite@6.3.5(@types/node@24.0.7)(jiti@2.4.2)(lightningcss@1.30.1))
>>>>>>> e44a2b38
      '@vitest/pretty-format': 3.2.4
      '@vitest/runner': 3.2.4
      '@vitest/snapshot': 3.2.4
      '@vitest/spy': 3.2.4
      '@vitest/utils': 3.2.4
      chai: 5.2.0
      debug: 4.4.1
      expect-type: 1.2.1
      magic-string: 0.30.17
      pathe: 2.0.3
      picomatch: 4.0.2
      std-env: 3.9.0
      tinybench: 2.9.0
      tinyexec: 0.3.2
      tinyglobby: 0.2.14
      tinypool: 1.1.1
      tinyrainbow: 2.0.0
<<<<<<< HEAD
      vite: 7.0.0(@types/node@24.0.4)(jiti@2.4.2)(lightningcss@1.30.1)
      vite-node: 3.2.4(@types/node@24.0.4)(jiti@2.4.2)(lightningcss@1.30.1)
      why-is-node-running: 2.3.0
    optionalDependencies:
      '@types/node': 24.0.4
      '@vitest/browser': 3.2.4(playwright@1.53.1)(vite@7.0.0(@types/node@24.0.4)(jiti@2.4.2)(lightningcss@1.30.1))(vitest@3.2.4)
      '@vitest/ui': 3.2.4(vitest@3.2.4)
=======
      vite: 6.3.5(@types/node@24.0.7)(jiti@2.4.2)(lightningcss@1.30.1)
      vite-node: 3.2.4(@types/node@24.0.7)(jiti@2.4.2)(lightningcss@1.30.1)
      why-is-node-running: 2.3.0
    optionalDependencies:
      '@types/node': 24.0.7
>>>>>>> e44a2b38
      jsdom: 26.1.0
    transitivePeerDependencies:
      - jiti
      - less
      - lightningcss
      - msw
      - sass
      - sass-embedded
      - stylus
      - sugarss
      - supports-color
      - terser
      - tsx
      - yaml

  w3c-xmlserializer@5.0.0:
    dependencies:
      xml-name-validator: 5.0.0

  web-streams-polyfill@3.3.3: {}

  webidl-conversions@7.0.0: {}

  whatwg-encoding@3.1.1:
    dependencies:
      iconv-lite: 0.6.3

  whatwg-mimetype@4.0.0: {}

  whatwg-url@14.2.0:
    dependencies:
      tr46: 5.1.1
      webidl-conversions: 7.0.0

  which@2.0.2:
    dependencies:
      isexe: 2.0.0

  why-is-node-running@2.3.0:
    dependencies:
      siginfo: 2.0.0
      stackback: 0.0.2

  wrap-ansi@7.0.0:
    dependencies:
      ansi-styles: 4.3.0
      string-width: 4.2.3
      strip-ansi: 6.0.1

  wrap-ansi@8.1.0:
    dependencies:
      ansi-styles: 6.2.1
      string-width: 5.1.2
      strip-ansi: 7.1.0

  ws@8.18.3: {}

  xml-name-validator@5.0.0: {}

  xmlchars@2.2.0: {}

  yallist@3.1.1: {}

  yallist@5.0.0: {}

  zod@3.25.67: {}<|MERGE_RESOLUTION|>--- conflicted
+++ resolved
@@ -110,18 +110,6 @@
       clsx:
         specifier: ^2.1.1
         version: 2.1.1
-<<<<<<< HEAD
-      drizzle-kit:
-        specifier: ^0.31.1
-        version: 0.31.4
-      drizzle-orm:
-        specifier: ^0.44.2
-        version: 0.44.2(@neondatabase/serverless@1.0.1)(@types/pg@8.15.4)
-      drizzle-zod:
-        specifier: ^0.8.2
-        version: 0.8.2(drizzle-orm@0.44.2(@neondatabase/serverless@1.0.1)(@types/pg@8.15.4))(zod@3.25.67)
-=======
->>>>>>> e44a2b38
       framer-motion:
         specifier: ^12.19.1
         version: 12.20.1(react-dom@19.1.0(react@19.1.0))(react@19.1.0)
@@ -139,14 +127,7 @@
         version: 0.525.0(react@19.1.0)
       next:
         specifier: 15.3.4
-<<<<<<< HEAD
-        version: 15.3.4(@babel/core@7.27.7)(@playwright/test@1.53.1)(react-dom@19.1.0(react@19.1.0))(react@19.1.0)
-      next-auth:
-        specifier: 5.0.0-beta.28
-        version: 5.0.0-beta.28(next@15.3.4(@babel/core@7.27.7)(@playwright/test@1.53.1)(react-dom@19.1.0(react@19.1.0))(react@19.1.0))(react@19.1.0)
-=======
         version: 15.3.4(@babel/core@7.27.4)(@playwright/test@1.53.1)(react-dom@19.1.0(react@19.1.0))(react@19.1.0)
->>>>>>> e44a2b38
       next-themes:
         specifier: ^0.4.6
         version: 0.4.6(react-dom@19.1.0(react@19.1.0))(react@19.1.0)
@@ -203,13 +184,8 @@
         specifier: 16.3.0
         version: 16.3.0(@testing-library/dom@10.4.0)(@types/react@19.1.8)(react-dom@19.1.0(react@19.1.0))(react@19.1.0)(types-react-dom@19.0.0-alpha.3)
       '@types/node':
-<<<<<<< HEAD
-        specifier: 24.0.4
-        version: 24.0.4
-=======
         specifier: 24.0.7
         version: 24.0.7
->>>>>>> e44a2b38
       '@types/react':
         specifier: 19.1.8
         version: 19.1.8
@@ -218,23 +194,10 @@
         version: types-react-dom@19.0.0-alpha.3
       '@vitejs/plugin-react':
         specifier: 4.6.0
-<<<<<<< HEAD
-        version: 4.6.0(vite@7.0.0(@types/node@24.0.4)(jiti@2.4.2)(lightningcss@1.30.1))
-      '@vitest/coverage-v8':
-        specifier: 3.2.4
-        version: 3.2.4(@vitest/browser@3.2.4)(vitest@3.2.4)
-      '@vitest/ui':
-        specifier: 3.2.4
-        version: 3.2.4(vitest@3.2.4)
-      autoprefixer:
-        specifier: ^10.4.21
-        version: 10.4.21(postcss@8.5.6)
-=======
         version: 4.6.0(vite@6.3.5(@types/node@24.0.7)(jiti@2.4.2)(lightningcss@1.30.1))
       '@vitest/coverage-v8':
         specifier: 3.2.4
         version: 3.2.4(vitest@3.2.4(@types/node@24.0.7)(jiti@2.4.2)(jsdom@26.1.0)(lightningcss@1.30.1))
->>>>>>> e44a2b38
       globals:
         specifier: ^16.2.0
         version: 16.2.0
@@ -249,11 +212,7 @@
         version: 5.8.3
       vitest:
         specifier: 3.2.4
-<<<<<<< HEAD
-        version: 3.2.4(@types/node@24.0.4)(@vitest/browser@3.2.4)(@vitest/ui@3.2.4)(jiti@2.4.2)(jsdom@26.1.0)(lightningcss@1.30.1)
-=======
         version: 3.2.4(@types/node@24.0.7)(jiti@2.4.2)(jsdom@26.1.0)(lightningcss@1.30.1)
->>>>>>> e44a2b38
 
 packages:
 
@@ -1751,19 +1710,8 @@
   '@types/estree@1.0.8':
     resolution: {integrity: sha512-dWHzHa2WqEXI/O1E9OjrocMTKJl2mSrEolh1Iomrv6U+JuNwaHXsXx9bLu5gG7BUWFIN0skIQJQ/L1rIex4X6w==}
 
-<<<<<<< HEAD
-  '@types/node@22.15.34':
-    resolution: {integrity: sha512-8Y6E5WUupYy1Dd0II32BsWAx5MWdcnRd8L84Oys3veg1YrYtNtzgO4CFhiBg6MDSjk7Ay36HYOnU7/tuOzIzcw==}
-
-  '@types/node@24.0.4':
-    resolution: {integrity: sha512-ulyqAkrhnuNq9pB76DRBTkcS6YsmDALy6Ua63V8OhrOBgbcYt6IOdzpw5P1+dyRIyMerzLkeYWBeOXPpA9GMAA==}
-
-  '@types/pg@8.15.4':
-    resolution: {integrity: sha512-I6UNVBAoYbvuWkkU3oosC8yxqH21f4/Jc4DK71JLG3dT2mdlGe1z+ep/LQGXaKaOgcvUrsQoPRqfgtMcvZiJhg==}
-=======
   '@types/node@24.0.7':
     resolution: {integrity: sha512-YIEUUr4yf8q8oQoXPpSlnvKNVKDQlPMWrmOcgzoduo7kvA2UF0/BwJ/eMKFTiTtkNL17I0M6Xe2tvwFU7be6iw==}
->>>>>>> e44a2b38
 
   '@types/react@19.1.8':
     resolution: {integrity: sha512-AwAfQ2Wa5bCx9WP8nZL2uMZWod7J7/JSplxbTmBQ5ms6QpqNYm672H0Vu9ZVKVngQ+ii4R/byguVEUZQyeg44g==}
@@ -2089,111 +2037,6 @@
   domutils@3.2.2:
     resolution: {integrity: sha512-6kZKyUajlDuqlHKVX1w7gyslj9MPIXzIFiz/rGu35uC1wMi+kMhQwGhl4lt9unC9Vb9INnY9Z3/ZA3+FhASLaw==}
 
-<<<<<<< HEAD
-  drizzle-kit@0.31.4:
-    resolution: {integrity: sha512-tCPWVZWZqWVx2XUsVpJRnH9Mx0ClVOf5YUHerZ5so1OKSlqww4zy1R5ksEdGRcO3tM3zj0PYN6V48TbQCL1RfA==}
-    hasBin: true
-
-  drizzle-orm@0.44.2:
-    resolution: {integrity: sha512-zGAqBzWWkVSFjZpwPOrmCrgO++1kZ5H/rZ4qTGeGOe18iXGVJWf3WPfHOVwFIbmi8kHjfJstC6rJomzGx8g/dQ==}
-    peerDependencies:
-      '@aws-sdk/client-rds-data': '>=3'
-      '@cloudflare/workers-types': '>=4'
-      '@electric-sql/pglite': '>=0.2.0'
-      '@libsql/client': '>=0.10.0'
-      '@libsql/client-wasm': '>=0.10.0'
-      '@neondatabase/serverless': '>=0.10.0'
-      '@op-engineering/op-sqlite': '>=2'
-      '@opentelemetry/api': ^1.4.1
-      '@planetscale/database': '>=1.13'
-      '@prisma/client': '*'
-      '@tidbcloud/serverless': '*'
-      '@types/better-sqlite3': '*'
-      '@types/pg': '*'
-      '@types/sql.js': '*'
-      '@upstash/redis': '>=1.34.7'
-      '@vercel/postgres': '>=0.8.0'
-      '@xata.io/client': '*'
-      better-sqlite3: '>=7'
-      bun-types: '*'
-      expo-sqlite: '>=14.0.0'
-      gel: '>=2'
-      knex: '*'
-      kysely: '*'
-      mysql2: '>=2'
-      pg: '>=8'
-      postgres: '>=3'
-      prisma: '*'
-      sql.js: '>=1'
-      sqlite3: '>=5'
-    peerDependenciesMeta:
-      '@aws-sdk/client-rds-data':
-        optional: true
-      '@cloudflare/workers-types':
-        optional: true
-      '@electric-sql/pglite':
-        optional: true
-      '@libsql/client':
-        optional: true
-      '@libsql/client-wasm':
-        optional: true
-      '@neondatabase/serverless':
-        optional: true
-      '@op-engineering/op-sqlite':
-        optional: true
-      '@opentelemetry/api':
-        optional: true
-      '@planetscale/database':
-        optional: true
-      '@prisma/client':
-        optional: true
-      '@tidbcloud/serverless':
-        optional: true
-      '@types/better-sqlite3':
-        optional: true
-      '@types/pg':
-        optional: true
-      '@types/sql.js':
-        optional: true
-      '@upstash/redis':
-        optional: true
-      '@vercel/postgres':
-        optional: true
-      '@xata.io/client':
-        optional: true
-      better-sqlite3:
-        optional: true
-      bun-types:
-        optional: true
-      expo-sqlite:
-        optional: true
-      gel:
-        optional: true
-      knex:
-        optional: true
-      kysely:
-        optional: true
-      mysql2:
-        optional: true
-      pg:
-        optional: true
-      postgres:
-        optional: true
-      prisma:
-        optional: true
-      sql.js:
-        optional: true
-      sqlite3:
-        optional: true
-
-  drizzle-zod@0.8.2:
-    resolution: {integrity: sha512-9Do/16OjFFNrQDZgvMtxtDDwKWbFOxUAIwNPKX98SfxrP8H18vhN1BvNXbhelLcdgCE7GEaXDJqBjMExSkhpkA==}
-    peerDependencies:
-      drizzle-orm: '>=0.36.0'
-      zod: ^3.25.1
-
-=======
->>>>>>> e44a2b38
   dunder-proto@1.0.1:
     resolution: {integrity: sha512-KIN/nDJBQRcXw0MLVhZE9iQHmG68qAVIBg9CqmUYjmQIhgij9U5MFvrqkUL5FbtyyzZuOeOt0zdeRe4UY7ct+A==}
     engines: {node: '>= 0.4'}
@@ -2729,20 +2572,6 @@
     resolution: {integrity: sha512-//nshmD55c46FuFw26xV/xFAaB5HF9Xdap7HJBBnrKdAd6/GxDBaNA1870O79+9ueg61cZLSVc+OaFlfmObYVQ==}
     engines: {node: '>= 14.16'}
 
-<<<<<<< HEAD
-  pg-int8@1.0.1:
-    resolution: {integrity: sha512-WCtabS6t3c8SkpDBUlb1kjOs7l66xsGdKpIPZsg4wR+B3+u9UAum2odSsF9tnvxg80h4ZxLWMy4pRjOsFIqQpw==}
-    engines: {node: '>=4.0.0'}
-
-  pg-protocol@1.10.3:
-    resolution: {integrity: sha512-6DIBgBQaTKDJyxnXaLiLR8wBpQQcGWuAESkRBX/t6OwA8YsqP+iVSiond2EDy6Y/dsGk8rh/jtax3js5NeV7JQ==}
-
-  pg-types@2.2.0:
-    resolution: {integrity: sha512-qTAAlrEsl8s4OiEQY69wDvcMIdQN6wdz5ojQiOy6YRMuynxenON0O5oCpJI6lshc6scgAY8qvJ2On/p+CXY0GA==}
-    engines: {node: '>=4'}
-
-=======
->>>>>>> e44a2b38
   picocolors@1.1.1:
     resolution: {integrity: sha512-xceH2snhtb5M9liqDsmEw56le376mTZkEX/jEb/RxNFyegNul7eNslCXP9FDj/Lcu0X8KEyMceP2ntpaHrDEVA==}
 
@@ -2861,16 +2690,8 @@
     resolution: {integrity: sha512-6tDA8g98We0zd0GvVeMT9arEOnTw9qM03L9cJXaCjrip1OO764RDBLBfrB4cwzNGDj5OA5ioymC9GkizgWJDUg==}
     engines: {node: '>=8'}
 
-<<<<<<< HEAD
-  resolve-pkg-maps@1.0.0:
-    resolution: {integrity: sha512-seS2Tj26TBVOC2NIc2rOe2y2ZO7efxITtLZcGSOnHHNOQ7CkiUBfw0Iw2ck6xkIhPwLhKNLS8BO+hEpngQlqzw==}
-
-  rollup@4.44.1:
-    resolution: {integrity: sha512-x8H8aPvD+xbl0Do8oez5f5o8eMS3trfCghc4HhLAnCkj7Vl0d1JWGs0UF/D886zLW2rOj2QymV/JcSSsw+XDNg==}
-=======
   rollup@4.44.0:
     resolution: {integrity: sha512-qHcdEzLCiktQIfwBq420pn2dP+30uzqYxv9ETm91wdt2R9AFcWfjNAmje4NWlnCIQ5RMTzVf0ZyisOKqHR6RwA==}
->>>>>>> e44a2b38
     engines: {node: '>=18.0.0', npm: '>=8.0.0'}
     hasBin: true
 
@@ -3720,14 +3541,6 @@
     transitivePeerDependencies:
       - react
 
-<<<<<<< HEAD
-  '@neondatabase/serverless@1.0.1':
-    dependencies:
-      '@types/node': 22.15.34
-      '@types/pg': 8.15.4
-
-=======
->>>>>>> e44a2b38
   '@next/env@15.3.4': {}
 
   '@next/swc-darwin-arm64@15.3.4':
@@ -4792,11 +4605,7 @@
 
   '@types/bn.js@5.2.0':
     dependencies:
-<<<<<<< HEAD
-      '@types/node': 24.0.4
-=======
       '@types/node': 24.0.7
->>>>>>> e44a2b38
 
   '@types/chai@5.2.2':
     dependencies:
@@ -4806,27 +4615,10 @@
 
   '@types/estree@1.0.8': {}
 
-<<<<<<< HEAD
-  '@types/node@22.15.34':
-    dependencies:
-      undici-types: 6.21.0
-
-  '@types/node@24.0.4':
+  '@types/node@24.0.7':
     dependencies:
       undici-types: 7.8.0
 
-  '@types/pg@8.15.4':
-    dependencies:
-      '@types/node': 24.0.4
-      pg-protocol: 1.10.3
-      pg-types: 2.2.0
-
-=======
-  '@types/node@24.0.7':
-    dependencies:
-      undici-types: 7.8.0
-
->>>>>>> e44a2b38
   '@types/react@19.1.8':
     dependencies:
       csstype: 3.1.3
@@ -4839,11 +4631,7 @@
       next: 15.3.4(@babel/core@7.27.7)(@playwright/test@1.53.1)(react-dom@19.1.0(react@19.1.0))(react@19.1.0)
       react: 19.1.0
 
-<<<<<<< HEAD
-  '@vitejs/plugin-react@4.6.0(vite@7.0.0(@types/node@24.0.4)(jiti@2.4.2)(lightningcss@1.30.1))':
-=======
   '@vitejs/plugin-react@4.6.0(vite@6.3.5(@types/node@24.0.7)(jiti@2.4.2)(lightningcss@1.30.1))':
->>>>>>> e44a2b38
     dependencies:
       '@babel/core': 7.27.7
       '@babel/plugin-transform-react-jsx-self': 7.27.1(@babel/core@7.27.7)
@@ -4851,12 +4639,11 @@
       '@rolldown/pluginutils': 1.0.0-beta.19
       '@types/babel__core': 7.20.5
       react-refresh: 0.17.0
-<<<<<<< HEAD
-      vite: 7.0.0(@types/node@24.0.4)(jiti@2.4.2)(lightningcss@1.30.1)
+      vite: 6.3.5(@types/node@24.0.7)(jiti@2.4.2)(lightningcss@1.30.1)
     transitivePeerDependencies:
       - supports-color
 
-  '@vitest/browser@3.2.4(playwright@1.53.1)(vite@7.0.0(@types/node@24.0.4)(jiti@2.4.2)(lightningcss@1.30.1))(vitest@3.2.4)':
+  '@vitest/coverage-v8@3.2.4(vitest@3.2.4(@types/node@24.0.7)(jiti@2.4.2)(jsdom@26.1.0)(lightningcss@1.30.1))':
     dependencies:
       '@testing-library/dom': 10.4.0
       '@testing-library/user-event': 14.6.1(@testing-library/dom@10.4.0)
@@ -4877,13 +4664,6 @@
     optional: true
 
   '@vitest/coverage-v8@3.2.4(@vitest/browser@3.2.4)(vitest@3.2.4)':
-=======
-      vite: 6.3.5(@types/node@24.0.7)(jiti@2.4.2)(lightningcss@1.30.1)
-    transitivePeerDependencies:
-      - supports-color
-
-  '@vitest/coverage-v8@3.2.4(vitest@3.2.4(@types/node@24.0.7)(jiti@2.4.2)(jsdom@26.1.0)(lightningcss@1.30.1))':
->>>>>>> e44a2b38
     dependencies:
       '@ampproject/remapping': 2.3.0
       '@bcoe/v8-coverage': 1.0.2
@@ -4898,13 +4678,7 @@
       std-env: 3.9.0
       test-exclude: 7.0.1
       tinyrainbow: 2.0.0
-<<<<<<< HEAD
-      vitest: 3.2.4(@types/node@24.0.4)(@vitest/browser@3.2.4)(@vitest/ui@3.2.4)(jiti@2.4.2)(jsdom@26.1.0)(lightningcss@1.30.1)
-    optionalDependencies:
-      '@vitest/browser': 3.2.4(playwright@1.53.1)(vite@7.0.0(@types/node@24.0.4)(jiti@2.4.2)(lightningcss@1.30.1))(vitest@3.2.4)
-=======
       vitest: 3.2.4(@types/node@24.0.7)(jiti@2.4.2)(jsdom@26.1.0)(lightningcss@1.30.1)
->>>>>>> e44a2b38
     transitivePeerDependencies:
       - supports-color
 
@@ -4916,21 +4690,13 @@
       chai: 5.2.0
       tinyrainbow: 2.0.0
 
-<<<<<<< HEAD
-  '@vitest/mocker@3.2.4(vite@7.0.0(@types/node@24.0.4)(jiti@2.4.2)(lightningcss@1.30.1))':
-=======
   '@vitest/mocker@3.2.4(vite@6.3.5(@types/node@24.0.7)(jiti@2.4.2)(lightningcss@1.30.1))':
->>>>>>> e44a2b38
     dependencies:
       '@vitest/spy': 3.2.4
       estree-walker: 3.0.3
       magic-string: 0.30.17
     optionalDependencies:
-<<<<<<< HEAD
-      vite: 7.0.0(@types/node@24.0.4)(jiti@2.4.2)(lightningcss@1.30.1)
-=======
       vite: 6.3.5(@types/node@24.0.7)(jiti@2.4.2)(lightningcss@1.30.1)
->>>>>>> e44a2b38
 
   '@vitest/pretty-format@3.2.4':
     dependencies:
@@ -5185,28 +4951,6 @@
       domelementtype: 2.3.0
       domhandler: 5.0.3
 
-<<<<<<< HEAD
-  drizzle-kit@0.31.4:
-    dependencies:
-      '@drizzle-team/brocli': 0.10.2
-      '@esbuild-kit/esm-loader': 2.6.5
-      esbuild: 0.25.5
-      esbuild-register: 3.6.0(esbuild@0.25.5)
-    transitivePeerDependencies:
-      - supports-color
-
-  drizzle-orm@0.44.2(@neondatabase/serverless@1.0.1)(@types/pg@8.15.4):
-    optionalDependencies:
-      '@neondatabase/serverless': 1.0.1
-      '@types/pg': 8.15.4
-
-  drizzle-zod@0.8.2(drizzle-orm@0.44.2(@neondatabase/serverless@1.0.1)(@types/pg@8.15.4))(zod@3.25.67):
-    dependencies:
-      drizzle-orm: 0.44.2(@neondatabase/serverless@1.0.1)(@types/pg@8.15.4)
-      zod: 3.25.67
-
-=======
->>>>>>> e44a2b38
   dunder-proto@1.0.1:
     dependencies:
       call-bind-apply-helpers: 1.0.2
@@ -5643,15 +5387,6 @@
 
   nanoid@3.3.11: {}
 
-<<<<<<< HEAD
-  next-auth@5.0.0-beta.28(next@15.3.4(@babel/core@7.27.7)(@playwright/test@1.53.1)(react-dom@19.1.0(react@19.1.0))(react@19.1.0))(react@19.1.0):
-    dependencies:
-      '@auth/core': 0.39.1
-      next: 15.3.4(@babel/core@7.27.7)(@playwright/test@1.53.1)(react-dom@19.1.0(react@19.1.0))(react@19.1.0)
-      react: 19.1.0
-
-=======
->>>>>>> e44a2b38
   next-themes@0.4.6(react-dom@19.1.0(react@19.1.0))(react@19.1.0):
     dependencies:
       react: 19.1.0
@@ -5724,21 +5459,6 @@
 
   pathval@2.0.1: {}
 
-<<<<<<< HEAD
-  pg-int8@1.0.1: {}
-
-  pg-protocol@1.10.3: {}
-
-  pg-types@2.2.0:
-    dependencies:
-      pg-int8: 1.0.1
-      postgres-array: 2.0.0
-      postgres-bytea: 1.0.0
-      postgres-date: 1.0.7
-      postgres-interval: 1.2.0
-
-=======
->>>>>>> e44a2b38
   picocolors@1.1.1: {}
 
   picomatch@4.0.2: {}
@@ -5844,13 +5564,7 @@
       indent-string: 4.0.0
       strip-indent: 3.0.0
 
-<<<<<<< HEAD
-  resolve-pkg-maps@1.0.0: {}
-
-  rollup@4.44.1:
-=======
   rollup@4.44.0:
->>>>>>> e44a2b38
     dependencies:
       '@types/estree': 1.0.8
     optionalDependencies:
@@ -6125,21 +5839,13 @@
 
   uuid@11.1.0: {}
 
-<<<<<<< HEAD
-  vite-node@3.2.4(@types/node@24.0.4)(jiti@2.4.2)(lightningcss@1.30.1):
-=======
   vite-node@3.2.4(@types/node@24.0.7)(jiti@2.4.2)(lightningcss@1.30.1):
->>>>>>> e44a2b38
     dependencies:
       cac: 6.7.14
       debug: 4.4.1
       es-module-lexer: 1.7.0
       pathe: 2.0.3
-<<<<<<< HEAD
-      vite: 7.0.0(@types/node@24.0.4)(jiti@2.4.2)(lightningcss@1.30.1)
-=======
       vite: 6.3.5(@types/node@24.0.7)(jiti@2.4.2)(lightningcss@1.30.1)
->>>>>>> e44a2b38
     transitivePeerDependencies:
       - '@types/node'
       - jiti
@@ -6154,11 +5860,7 @@
       - tsx
       - yaml
 
-<<<<<<< HEAD
-  vite@7.0.0(@types/node@24.0.4)(jiti@2.4.2)(lightningcss@1.30.1):
-=======
   vite@6.3.5(@types/node@24.0.7)(jiti@2.4.2)(lightningcss@1.30.1):
->>>>>>> e44a2b38
     dependencies:
       esbuild: 0.25.5
       fdir: 6.4.6(picomatch@4.0.2)
@@ -6167,28 +5869,16 @@
       rollup: 4.44.1
       tinyglobby: 0.2.14
     optionalDependencies:
-<<<<<<< HEAD
-      '@types/node': 24.0.4
-=======
       '@types/node': 24.0.7
->>>>>>> e44a2b38
       fsevents: 2.3.3
       jiti: 2.4.2
       lightningcss: 1.30.1
 
-<<<<<<< HEAD
-  vitest@3.2.4(@types/node@24.0.4)(@vitest/browser@3.2.4)(@vitest/ui@3.2.4)(jiti@2.4.2)(jsdom@26.1.0)(lightningcss@1.30.1):
-    dependencies:
-      '@types/chai': 5.2.2
-      '@vitest/expect': 3.2.4
-      '@vitest/mocker': 3.2.4(vite@7.0.0(@types/node@24.0.4)(jiti@2.4.2)(lightningcss@1.30.1))
-=======
   vitest@3.2.4(@types/node@24.0.7)(jiti@2.4.2)(jsdom@26.1.0)(lightningcss@1.30.1):
     dependencies:
       '@types/chai': 5.2.2
       '@vitest/expect': 3.2.4
       '@vitest/mocker': 3.2.4(vite@6.3.5(@types/node@24.0.7)(jiti@2.4.2)(lightningcss@1.30.1))
->>>>>>> e44a2b38
       '@vitest/pretty-format': 3.2.4
       '@vitest/runner': 3.2.4
       '@vitest/snapshot': 3.2.4
@@ -6206,21 +5896,11 @@
       tinyglobby: 0.2.14
       tinypool: 1.1.1
       tinyrainbow: 2.0.0
-<<<<<<< HEAD
-      vite: 7.0.0(@types/node@24.0.4)(jiti@2.4.2)(lightningcss@1.30.1)
-      vite-node: 3.2.4(@types/node@24.0.4)(jiti@2.4.2)(lightningcss@1.30.1)
-      why-is-node-running: 2.3.0
-    optionalDependencies:
-      '@types/node': 24.0.4
-      '@vitest/browser': 3.2.4(playwright@1.53.1)(vite@7.0.0(@types/node@24.0.4)(jiti@2.4.2)(lightningcss@1.30.1))(vitest@3.2.4)
-      '@vitest/ui': 3.2.4(vitest@3.2.4)
-=======
       vite: 6.3.5(@types/node@24.0.7)(jiti@2.4.2)(lightningcss@1.30.1)
       vite-node: 3.2.4(@types/node@24.0.7)(jiti@2.4.2)(lightningcss@1.30.1)
       why-is-node-running: 2.3.0
     optionalDependencies:
       '@types/node': 24.0.7
->>>>>>> e44a2b38
       jsdom: 26.1.0
     transitivePeerDependencies:
       - jiti
