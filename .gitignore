# See https://help.github.com/articles/ignoring-files/ for more about ignoring files.

# dependencies
/node_modules
/.pnp
.pnp.js

# testing
/coverage

# next.js
/.next/
/out/

# production
/build

# misc
.DS_Store
*.pem

# debug
npm-debug.log*
yarn-debug.log*
yarn-error.log*
.pnpm-debug.log*

# env files
.env*
!.env.backup

# vercel
.vercel

# typescript
*.tsbuildinfo
next-env.d.ts

test-results/
playwright-report/
.qodo
biome-report.json
<<<<<<< HEAD


# vitest
/html/
=======
/playwright-report
/coverage
TODO.md
>>>>>>> e44a2b38
<|MERGE_RESOLUTION|>--- conflicted
+++ resolved
@@ -40,13 +40,10 @@
 playwright-report/
 .qodo
 biome-report.json
-<<<<<<< HEAD
+/playwright-report
+/coverage
+TODO.md
 
 
 # vitest
-/html/
-=======
-/playwright-report
-/coverage
-TODO.md
->>>>>>> e44a2b38
+/html/