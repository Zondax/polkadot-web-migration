--- conflicted
+++ resolved
@@ -1,9 +1,4 @@
 import { BN } from '@polkadot/util'
-<<<<<<< HEAD
-import { InternalErrorType } from 'config/errors'
-import { beforeEach, describe, expect, it, vi } from 'vitest'
-import { mockAddress1 } from '@/lib/__tests__/utils/__mocks__/mockData'
-=======
 import type { Transport } from '@zondax/ledger-js'
 import type { PolkadotGenericApp } from '@zondax/ledger-substrate'
 import { beforeEach, describe, expect, it, vi } from 'vitest'
@@ -11,7 +6,6 @@
 import { mockAddress1 } from '@/lib/__tests__/utils/__mocks__/mockData'
 import type { DeviceConnectionProps } from '@/lib/ledger/types'
 import { InternalError } from '@/lib/utils/error'
->>>>>>> 9ae3cf46
 import { AppStatus, ledgerState$ } from '../ledger'
 import { AccountType } from '../types/ledger'
 
@@ -106,40 +100,6 @@
   polkadotAppConfig: { id: 'polkadot', name: 'Polkadot', rpcEndpoint: 'wss://rpc.polkadot.io', token: { symbol: 'DOT', decimals: 10 } },
 }))
 
-<<<<<<< HEAD
-vi.mock('config/errors', () => ({
-  errorDetails: {
-    migration_error: { title: 'Migration Error', description: 'Migration failed' },
-    blockchain_connection_error: { title: 'Blockchain Connection Error', description: 'Blockchain connection failed' },
-    balance_not_gotten: { title: 'Balance Not Retrieved', description: 'Balance not retrieved' },
-    failed_to_connect_to_blockchain: {
-      title: 'Failed to Connect to Blockchain',
-      description: 'Failed to connect to the blockchain network.',
-    },
-    sync_error: { title: 'Synchronization Error', description: 'The accounts could not be synchronized. Please try again later.' },
-    fetch_process_accounts_error: {
-      title: 'Error Fetching and Processing Accounts',
-      description: 'An error occurred while fetching and processing accounts for the app.',
-    },
-  },
-  InternalErrorType: {
-    CONNECTION_ERROR: 'CONNECTION_ERROR',
-    DISCONNECTION_ERROR: 'DISCONNECTION_ERROR',
-    MIGRATION_ERROR: 'MIGRATION_ERROR',
-    SYNC_ERROR: 'SYNC_ERROR',
-    FETCH_PROCESS_ACCOUNTS_ERROR: 'FETCH_PROCESS_ACCOUNTS_ERROR',
-    FAILED_TO_CONNECT_TO_BLOCKCHAIN: 'FAILED_TO_CONNECT_TO_BLOCKCHAIN',
-    UNSTAKE_ERROR: 'UNSTAKE_ERROR',
-    WITHDRAW_ERROR: 'WITHDRAW_ERROR',
-    REMOVE_IDENTITY_ERROR: 'REMOVE_IDENTITY_ERROR',
-    APPROVE_MULTISIG_CALL_ERROR: 'APPROVE_MULTISIG_CALL_ERROR',
-    REMOVE_PROXY_ERROR: 'REMOVE_PROXY_ERROR',
-    REMOVE_ACCOUNT_INDEX_ERROR: 'REMOVE_ACCOUNT_INDEX_ERROR',
-  },
-}))
-
-=======
->>>>>>> 9ae3cf46
 describe('Ledger State', () => {
   beforeEach(() => {
     vi.clearAllMocks()
@@ -379,21 +339,9 @@
     })
 
     it('should return error app when API connection fails', async () => {
-<<<<<<< HEAD
       const { synchronizeAppAccounts } = await import('@/lib/services/synchronization.service')
       const { InternalError } = await import('@/lib/utils/error')
       const { InternalErrorType } = await import('config/errors')
-
-      // Mock synchronizeAppAccounts to throw the blockchain connection error
-      vi.mocked(synchronizeAppAccounts).mockRejectedValueOnce(
-        new InternalError(InternalErrorType.FAILED_TO_CONNECT_TO_BLOCKCHAIN, {
-          operation: 'synchronizeAppAccounts',
-          context: { appId: 'polkadot', rpcEndpoint: 'wss://rpc.polkadot.io' },
-        })
-      )
-=======
-      const { ledgerClient } = await import('../client/ledger')
-      const { getApiAndProvider } = await import('@/lib/account')
 
       vi.mocked(ledgerClient.synchronizeAccounts).mockResolvedValueOnce({
         result: [{ address: '1test', path: "m/44'/354'/0'/0'/0'", pubKey: '123' }],
@@ -403,16 +351,11 @@
         provider: undefined,
         error: undefined,
       })
->>>>>>> 9ae3cf46
 
       const result = await ledgerState$.fetchAndProcessAccountsForApp(mockApp)
 
       expect(result?.status).toBe(AppStatus.ERROR)
-<<<<<<< HEAD
-      expect(result?.error?.description).toContain('Test error')
-=======
       expect(result?.error?.description).toBe(errorDetails[InternalErrorType.FAILED_TO_CONNECT_TO_BLOCKCHAIN].description)
->>>>>>> 9ae3cf46
     })
 
     it('should handle mock synchronization error in development', async () => {
