import { observable } from '@legendapp/state'
<<<<<<< HEAD
import type { BN } from '@polkadot/util'
import { type AppConfig, type AppId, appsConfigs, polkadotAppConfig } from 'config/apps'
import { errorDetails, InternalErrorType } from 'config/errors'
=======
import { BN } from '@polkadot/util'
import { type AppConfig, type AppId, appsConfigs, polkadotAppConfig } from 'config/apps'
import { errorDetails, InternalErrorType } from 'config/errors'
import { errorApps, syncApps } from 'config/mockData'
>>>>>>> 9ae3cf46
import type { MultisigCallFormData } from '@/components/sections/migrate/dialogs/approve-multisig-call-dialog'
import type { Token } from '@/config/apps'
import { getApiAndProvider, getBalance, type UpdateTransactionStatus } from '@/lib/account'
import type { DeviceConnectionProps } from '@/lib/ledger/types'
import {
  synchronizeAllApps,
  synchronizeAppAccounts,
  synchronizePolkadotAccounts,
  validateSyncPrerequisites,
} from '@/lib/services/synchronization.service'
import { type InternalError, interpretError } from '@/lib/utils'
import { convertSS58Format, isMultisigAddress } from '@/lib/utils/address'
import { hasAddressBalance } from '@/lib/utils/balance'
import { handleErrorNotification } from '@/lib/utils/notifications'
import { ledgerClient } from './client/ledger'
import { errorsToStopSync } from './config/ledger'
import { notifications$ } from './notifications'
import {
  AccountType,
  type Address,
  AddressStatus,
  type Collection,
  type MigratingItem,
  type MultisigAddress,
  TransactionStatus,
  type UpdateMigratedStatusFn,
} from './types/ledger'

export enum AppStatus {
  MIGRATED = 'migrated',
  SYNCHRONIZED = 'synchronized',
  LOADING = 'loading',
  ERROR = 'error',
  RESCANNING = 'rescanning',
}

export type AppIcons = {
  [key in AppId]: string
}

export interface Collections {
  uniques: Map<number, Collection>
  nfts: Map<number, Collection>
}

export interface App {
  name: string
  id: AppId
  accounts?: Address[]
  multisigAccounts?: MultisigAddress[]
  collections?: Collections
  token: Token
  status?: AppStatus
  error?: {
    source: 'synchronization'
    description: string
  }
}

type MigrationResultKey = 'success' | 'fails' | 'total'

interface LedgerState {
  device: {
    connection?: DeviceConnectionProps
    isLoading: boolean
    error?: string
  }
  apps: {
    apps: App[]
    polkadotApp: App
    status?: AppStatus
    error?: string
    syncProgress: {
      scanned: number
      total: number
      percentage: number
    }
    isSyncCancelRequested: boolean
    migrationResult: {
      [key in MigrationResultKey]: number
    }
    currentMigratedItem?: MigratingItem
  }
  polkadotAddresses: Partial<Record<AppId, string[]>>
}

const initialLedgerState: LedgerState = {
  device: {
    connection: undefined,
    isLoading: false,
    error: undefined,
  },
  apps: {
    apps: [],
    polkadotApp: polkadotAppConfig,
    status: undefined,
    error: undefined,
    syncProgress: {
      scanned: 0,
      total: 0,
      percentage: 0,
    },
    isSyncCancelRequested: false,
    migrationResult: {
      success: 0,
      fails: 0,
      total: 0,
    },
    currentMigratedItem: undefined,
  },
  polkadotAddresses: {},
}

// Update App
function updateApp(appId: AppId, update: Partial<App>) {
  const apps = ledgerState$.apps.apps.get()
  const appIndex = apps.findIndex(app => app.id === appId)

  if (appIndex !== -1) {
    const updatedApp = { ...apps[appIndex], ...update }
    ledgerState$.apps.apps[appIndex].set(updatedApp)
  } else {
    console.warn(`App with id ${appId} not found for UI update.`)
  }
}

// Update Account
function updateAccount(appId: AppId, accountType: AccountType, address: string, update: Partial<Address>) {
  const apps = ledgerState$.apps.apps.get()
  const appIndex = apps.findIndex(app => app.id === appId)

  if (appIndex !== -1) {
    const app = apps[appIndex]
    const singleAccounts = app?.accounts ? [...app.accounts] : []
    const multisigAccounts = app?.multisigAccounts ? [...app.multisigAccounts] : []

    const accounts = accountType === AccountType.MULTISIG ? multisigAccounts : singleAccounts

    const accountIndex = accounts.findIndex(account => account.address === address)

    if (accountIndex !== -1 && accounts[accountIndex]) {
      const updatedAccount = { ...accounts[accountIndex], ...update }
      accounts[accountIndex] = updatedAccount
      if (accountType === AccountType.MULTISIG) {
        ledgerState$.apps.apps[appIndex].multisigAccounts.set(accounts as MultisigAddress[])
      } else {
        ledgerState$.apps.apps[appIndex].accounts.set(accounts as Address[])
      }
    } else {
      console.warn(`Account with address ${address} not found in app ${appId} for UI update.`)
    }
  } else {
    console.warn(`App with appId ${appId} not found for account UI update.`)
  }
}

// Update Migration Result Counter
function updateMigrationResultCounter(type: MigrationResultKey, increment = 1) {
  const currentMigrationResult = ledgerState$.apps.migrationResult.get() || {
    success: 0,
    fails: 0,
    total: 0,
  }
  ledgerState$.apps.migrationResult.set({
    ...currentMigrationResult,
    [type]: (currentMigrationResult[type] || 0) + increment,
  })
}

// Update Migrated Status
const updateMigratedStatus: UpdateMigratedStatusFn = (appId: AppId, accountType, address: string, txDetails) => {
  const apps = ledgerState$.apps.apps.get()
  const appIndex = apps.findIndex(app => app.id === appId)
  const status = txDetails?.status

  if (appIndex !== -1 && status) {
    const app = apps[appIndex]
    const singleAccounts = app?.accounts ? [...app.accounts] : []
    const multisigAccounts = app?.multisigAccounts ? [...app.multisigAccounts] : []

    const accounts = accountType === AccountType.MULTISIG ? multisigAccounts : singleAccounts

    const accountIndex = accounts.findIndex(account => account.address === address)

    if (accountIndex !== -1 && accounts[accountIndex]) {
      // Update the account's transaction details
      accounts[accountIndex] = {
        ...accounts[accountIndex],
        transaction: {
          ...txDetails,
        },
      }
      const currentItem = ledgerState$.apps.currentMigratedItem.get()
      const isCurrentMigratedItem = currentItem?.appId === appId && currentItem?.account.address === address
      const isLoadingOrSigning = [TransactionStatus.IS_LOADING, TransactionStatus.PREPARING_TX, TransactionStatus.SIGNING].includes(status)

      if (isLoadingOrSigning) {
        ledgerState$.apps.currentMigratedItem.set({
          appId,
          appName: app.name || app.id,
          token: app.token,
          account: accounts[accountIndex],
          transaction: {
            ...txDetails,
          },
        })
        // Only clear if this is the currently migrating item
      } else if (isCurrentMigratedItem) {
        // Clear for other statuses (SUCCESS, FAILED, ERROR)
        ledgerState$.apps.currentMigratedItem.set(undefined)
      }

      // If the transaction is successful, mark as migrated
      if (status === TransactionStatus.SUCCESS) {
        accounts[accountIndex].status = AddressStatus.MIGRATED
        updateMigrationResultCounter('success')
      } else if (status === TransactionStatus.FAILED || status === TransactionStatus.ERROR) {
        updateMigrationResultCounter('fails')
      }

      if (accountType === AccountType.MULTISIG) {
        ledgerState$.apps.apps[appIndex].multisigAccounts.set(accounts as MultisigAddress[])
      } else {
        ledgerState$.apps.apps[appIndex].accounts.set(accounts as Address[])
      }
    }
  }
}

export const ledgerState$ = observable({
  ...initialLedgerState,
  async connectLedger(): Promise<{ connected: boolean; isAppOpen: boolean }> {
    // Set the loading state to true and clear any previous errors
    ledgerState$.device.isLoading.set(true)
    ledgerState$.device.error.set(undefined)

    try {
      const response = await ledgerClient.connectDevice(ledgerState$.clearConnection)

      ledgerState$.device.connection.set(response?.connection)
      ledgerState$.device.error.set(response?.error) // Set error even if not connected

      const isDeviceConnected = Boolean(response?.connection && !response?.error)
      // Use nullish coalescing to handle undefined isAppOpen property
      const isAppOpen = response?.connection?.isAppOpen ?? false

      // Check if device is connected but app is not open
      if (isDeviceConnected && !isAppOpen) {
        // Try to open the app automatically
        console.debug('[ledgerState$] App not open, attempting to open automatically')
        await ledgerClient.openApp()

        // Add notification to indicate the user should open the app
        notifications$.push({
          title: 'Polkadot Migration App not open',
          description:
            'Please open the Polkadot Migration App on your Ledger device. Once the app is open, click Connect again to continue.',
          type: 'warning',
          autoHideDuration: 5000,
        })

        // Check connection again after attempting to open the app
        const checkResult = await ledgerClient.checkConnection()
        if (checkResult) {
          // If app is now open, update the connection state
          return { connected: isDeviceConnected, isAppOpen: true }
        }
      }

      return { connected: isDeviceConnected, isAppOpen }
    } catch (error) {
      const internalError = interpretError(error, InternalErrorType.CONNECTION_ERROR)
      handleErrorNotification(internalError)

      return { connected: false, isAppOpen: false }
    } finally {
      ledgerState$.device.isLoading.set(false)
    }
  },

  async checkConnection() {
    try {
      return await ledgerClient.checkConnection()
    } catch (_error) {
      return false
    }
  },

  disconnectLedger() {
    try {
      ledgerClient.disconnect()
      ledgerState$.clearConnection()
    } catch (error) {
      const internalError = interpretError(error, InternalErrorType.DISCONNECTION_ERROR)
      handleErrorNotification(internalError)
    }
  },

  // Clear connection data
  clearConnection() {
    console.debug('[ledgerState$] Clearing connection data')
    ledgerState$.device.assign({
      connection: undefined,
      error: undefined,
      isLoading: false,
    })
  },

  // Clear synchronization data
  clearSynchronization() {
    ledgerState$.apps.assign({
      apps: [],
      polkadotApp: polkadotAppConfig,
      status: undefined,
      error: undefined,
      syncProgress: {
        scanned: 0,
        total: 0,
        percentage: 0,
      },
      isSyncCancelRequested: false,
      migrationResult: {
        success: 0,
        fails: 0,
        total: 0,
      },
      currentMigratedItem: undefined,
    })
    ledgerState$.polkadotAddresses.set({})
  },

  // Stop synchronization without deleting already synchronized accounts
  cancelSynchronization() {
    ledgerState$.apps.isSyncCancelRequested.set(true)
    ledgerClient.abortCall()

    // Set status to synchronized to indicate that the process was stopped
    ledgerState$.apps.status.set(AppStatus.SYNCHRONIZED)

    notifications$.push({
      title: 'Synchronization Stopped',
      description: 'The synchronization process has been stopped. You can continue with the accounts that were already synchronized.',
      type: 'info',
      autoHideDuration: 5000,
    })
  },

  // Determine if an error should stop synchronization and handle accordingly
  handleError(internalError: InternalError): boolean {
    // Check if the error type is in the list of errors that should stop synchronization
    if (errorsToStopSync.includes(internalError.errorType)) {
      ledgerState$.cancelSynchronization()

      return true // Indicate that an action should be taken
    }
    return false // Indicate that no action should be taken
  },

  // Fetch and Process Accounts for a Single App
  async fetchAndProcessAccountsForApp(app: AppConfig, filterByBalance = true): Promise<App | undefined> {
    try {
      const polkadotAccounts = ledgerState$.apps.polkadotApp.get().accounts || []
      const polkadotAddresses = polkadotAccounts.map(account => account.address)

      const result = await synchronizeAppAccounts(app, polkadotAddresses, filterByBalance)

      // Store polkadot addresses for this app if we have accounts
      if (result.accounts && result.accounts.length > 0) {
        const polkadotAddressesForApp = polkadotAddresses.map(account => convertSS58Format(account, app.ss58Prefix || 0))
        ledgerState$.polkadotAddresses[app.id].set(polkadotAddressesForApp)
      }

      return result
    } catch (error) {
      console.debug('Error fetching and processing accounts for app:', app.id)
      const internalError = interpretError(error, InternalErrorType.FETCH_PROCESS_ACCOUNTS_ERROR)
      ledgerState$.handleError(internalError)
      handleErrorNotification(internalError)

      return {
        name: app.name,
        id: app.id,
        token: app.token,
        status: AppStatus.ERROR,
        error: {
          source: 'synchronization',
          description: internalError.description ?? 'An unexpected error occurred',
        },
      }
    }
  },

  // Synchronize Single Account
  async synchronizeAccount(appId: AppId) {
    updateApp(appId, { status: AppStatus.RESCANNING, error: undefined })
    const appConfig = appsConfigs.get(appId)
    if (!appConfig) {
      console.error(`App with id ${appId} not found.`)
      return
    }

    try {
      updateApp(appId, { status: AppStatus.LOADING, error: undefined })

      const app = await ledgerState$.fetchAndProcessAccountsForApp(appConfig)
      if (app) {
        updateApp(appId, app)
      }
    } catch (_error) {
      updateApp(appId, {
        status: AppStatus.ERROR,
        error: {
          source: 'synchronization',
          description: 'Failed to synchronize accounts',
        },
      })
    }
  },

  // Fetch and Process Polkadot Accounts
  async fetchAndProcessPolkadotAccounts(): Promise<App | undefined> {
    try {
      return await synchronizePolkadotAccounts()
    } catch (error) {
      const app = polkadotAppConfig
      console.debug('Error fetching and processing Polkadot accounts:', app.id)
      const internalError = interpretError(error, InternalErrorType.FETCH_PROCESS_ACCOUNTS_ERROR)
      ledgerState$.handleError(internalError)
      handleErrorNotification(internalError)

      return {
        name: app.name,
        id: app.id,
        token: app.token,
        status: AppStatus.ERROR,
      }
    }
  },

  // Synchronize Accounts
  async synchronizeAccounts(): Promise<void> {
    ledgerState$.apps.isSyncCancelRequested.set(false)

    try {
<<<<<<< HEAD
      const connection = ledgerState$.device.connection.get()
      if (!validateSyncPrerequisites(connection)) {
        ledgerState$.apps.assign({
          status: undefined,
          apps: [],
          syncProgress: {
            scanned: 0,
            total: 0,
            percentage: 0,
          },
        })
        return
      }

      // Use the synchronization service to handle the sync process
      const result = await synchronizeAllApps(
        // Progress callback
        progress => {
          ledgerState$.apps.syncProgress.set(progress)
        },
        // Cancel callback
        () => ledgerState$.apps.isSyncCancelRequested.get(),
        // App start callback - add app with loading status
        loadingApp => {
          ledgerState$.apps.apps.push(loadingApp)
        },
        // App complete callback - replace loading app with completed app
        completedApp => {
          updateApp(completedApp.id, completedApp)
=======
      const isConnected = await ledgerState$.checkConnection()
      if (!isConnected) {
        const result = await ledgerState$.connectLedger()
        if (!result.connected) {
          ledgerState$.apps.assign({
            status: AppStatus.ERROR,
            apps: [],
            syncProgress: {
              scanned: 0,
              total: 0,
              percentage: 0,
            },
          })
          return
        }
      }

      ledgerState$.apps.assign({
        status: AppStatus.LOADING,
        apps: [],
        syncProgress: {
          scanned: 0,
          total: 0,
          percentage: 0,
        },
      })

      notifications$.push({
        title: 'Synchronizing accounts',
        description: `We are synchronizing the first ${maxAddressesToFetch} accounts for each blockchain. Please wait while we gather your account information.`,
        type: 'info',
        autoHideDuration: 5000,
      })

      const polkadotApp = await ledgerState$.fetchAndProcessPolkadotAccounts()
      if (polkadotApp) {
        ledgerState$.apps.polkadotApp.set({
          ...polkadotApp,
          status: AppStatus.SYNCHRONIZED,
        })
      }

      // Get the total number of apps to synchronize
      let appsToSync: (AppConfig | undefined)[] = Array.from(appsConfigs.values())

      // If in development environment, use apps specified in environment variable
      if (process.env.NEXT_PUBLIC_NODE_ENV === 'development' && syncApps && syncApps.length > 0) {
        try {
          appsToSync = syncApps.map(appId => appsConfigs.get(appId as AppId))
        } catch (error) {
          console.error('Error parsing NEXT_PUBLIC_SYNC_APPS environment variable:', error)
          return
        }
      }

      appsToSync = appsToSync.filter(appConfig => appConfig?.rpcEndpoint) as AppConfig[]
      const totalApps = appsToSync.length
      let syncedApps = 0

      ledgerState$.apps.syncProgress.set({
        scanned: syncedApps,
        total: totalApps,
        percentage: 0,
      })

      // request and save the accounts of each app synchronously
      for (const appConfig of appsToSync) {
        // Check if cancellation is requested
        if (ledgerState$.apps.isSyncCancelRequested.get()) {
          return undefined
>>>>>>> 9ae3cf46
        }
      )

      if (result.success) {
        // Set the polkadot app
        if (result.polkadotApp) {
          ledgerState$.apps.polkadotApp.set({
            ...result.polkadotApp,
            status: AppStatus.SYNCHRONIZED,
          })
        }

        // Set the synchronized apps
        ledgerState$.apps.apps.set(result.apps)

        // Reset cancel flag when synchronization completes successfully
        ledgerState$.apps.isSyncCancelRequested.set(false)
        ledgerState$.apps.status.set(AppStatus.SYNCHRONIZED)
      } else {
        throw new Error(result.error || 'Synchronization failed')
      }
    } catch (error) {
      const internalError = interpretError(error, InternalErrorType.SYNC_ERROR)
      ledgerState$.handleError(internalError)
      handleErrorNotification(internalError)
      ledgerState$.apps.error.set('Failed to synchronize accounts')
    } finally {
      // Ensure we reset the cancel flag even if there was an error
      if (ledgerState$.apps.isSyncCancelRequested.get()) {
        ledgerState$.apps.isSyncCancelRequested.set(false)
      }
    }
  },

  // Synchronize Balance
  async getAccountBalance(appId: AppId, accountType: AccountType, address: Address) {
    updateAccount(appId, accountType, address.address, { isLoading: true })
    const rpcEndpoint = appsConfigs.get(appId)?.rpcEndpoint

    if (!rpcEndpoint) {
      console.error('RPC endpoint not found for app:', appId)
      updateAccount(appId, accountType, address.address, {
        isLoading: false,
        error: {
          source: 'balance_fetch',
          description: 'RPC endpoint not found',
        },
      })
      return
    }

    const { api, provider } = await getApiAndProvider(rpcEndpoint)

    if (!api) {
      updateAccount(appId, accountType, address.address, {
        isLoading: false,
        error: {
          source: 'balance_fetch',
          description: errorDetails.balance_not_gotten.description ?? '',
        },
      })
      return
    }

    try {
      const { balances, collections, error } = await getBalance(address, api, appId)
      if (!error) {
        updateAccount(appId, accountType, address.address, {
          ...address,
          balances,
          status: AddressStatus.SYNCHRONIZED,
          error: undefined,
          isLoading: false,
        })

        if (collections && (collections.uniques.length > 0 || collections.nfts.length > 0)) {
          // Get existing collections for this app
          const apps = ledgerState$.apps.apps.get()
          const app = apps.find(a => a.id === appId)
          const existingCollections = app?.collections || {
            uniques: new Map<number, Collection>(),
            nfts: new Map<number, Collection>(),
          }

          // Merge with new collections
          const updatedCollections = {
            uniques: new Map(existingCollections.uniques),
            nfts: new Map(existingCollections.nfts),
          }
          for (const collection of collections.uniques) {
            if (collection.collectionId) {
              updatedCollections.uniques.set(collection.collectionId, collection)
            }
          }
          for (const collection of collections.nfts) {
            if (collection.collectionId) {
              updatedCollections.nfts.set(collection.collectionId, collection)
            }
          }
          updateApp(appId, {
            collections: updatedCollections,
          })
        }
      } else {
        updateAccount(appId, accountType, address.address, {
          isLoading: false,
          error: {
            source: 'balance_fetch',
            description: 'Failed to fetch balance',
          },
        })
      }
    } finally {
      if (api) {
        await api.disconnect()
      } else if (provider) {
        await provider.disconnect()
      }
    }
  },

  async verifyDestinationAddresses(
    appId: AppId,
    address: string,
    _path: string
  ): Promise<{
    isVerified: boolean
  }> {
    const appConfig = appsConfigs.get(appId)
    if (!appConfig) {
      console.error(`App with id ${appId} not found.`)
      return { isVerified: false }
    }

    // Find the index of the address in the polkadotAddresses array
    const polkadotAddresses = ledgerState$.polkadotAddresses[appId].get()
    if (!polkadotAddresses || polkadotAddresses.length === 0) {
      console.error(`No Polkadot addresses found for app ${appId}.`)
      return { isVerified: false }
    }

    // Find the index of the address in the polkadotAddresses array
    const addressIndex = polkadotAddresses.findIndex(addr => addr === address)
    if (addressIndex === -1) {
      console.error(`Address ${address} not found in Polkadot addresses for app ${appId}.`)
      return { isVerified: false }
    }

    const polkadotConfig = polkadotAppConfig
    try {
      notifications$.push({
        title: 'Verify address on Ledger',
        description:
          'Please review and confirm the address on your Ledger device. This step is required to ensure your funds are sent to the correct destination.',
        type: 'info',
        autoHideDuration: 7000,
      })
      const response = await ledgerClient.getAccountAddress(polkadotConfig.bip44Path, addressIndex, appConfig.ss58Prefix)

      return { isVerified: response.result?.address === address }
    } catch (_error) {
      return { isVerified: false }
    }
  },

  // Migrate Single Account
  async migrateAccount(appId: AppId, account: Address | MultisigAddress): Promise<{ txPromises: Promise<void>[] | undefined } | undefined> {
    console.debug(`Starting migration for account ${account.address} in app ${appId}`)

    if (!account) {
      return undefined
    }

    const isMultisig = isMultisigAddress(account)
    const accountType = isMultisig ? AccountType.MULTISIG : AccountType.ACCOUNT

    // Check if account has balances to migrate
    if (account.balances && account.balances.length > 0) {
      updateMigratedStatus(appId, accountType, account.address, { status: TransactionStatus.IS_LOADING })

      updateMigrationResultCounter('total')

      try {
        const response = await ledgerClient.migrateAccount(appId, account, updateMigratedStatus)

        if (!response?.txPromise) {
          updateMigratedStatus(appId, accountType, account.address, {
            status: TransactionStatus.ERROR,
            statusMessage: errorDetails.migration_error.description,
          })

          // Increment fails counter
          updateMigrationResultCounter('fails')

          console.debug(`Balance migration for account ${account.address} in app ${appId} failed:`, InternalErrorType.MIGRATION_ERROR)
          return undefined
        }

        // The transaction has been signed and sent, but has not yet been finalized
        updateMigratedStatus(appId, accountType, account.address, { status: TransactionStatus.PENDING })

        console.debug(`Balance migration for account ${account.address} in app ${appId} transaction submitted`)

        // Return the transaction promise
        return { txPromises: [response.txPromise] }
      } catch (error) {
        const internalError = interpretError(error, InternalErrorType.MIGRATION_ERROR)
        updateMigratedStatus(appId, accountType, account.address, {
          status: TransactionStatus.ERROR,
          statusMessage: internalError.description,
        })

        // Increment fails counter
        updateMigrationResultCounter('fails')
        return undefined
      }
    }
  },

  // Migrate selected accounts
  async migrateSelected(selectedOnly = true) {
    // Reset migration result
    ledgerState$.apps.migrationResult.set({ success: 0, fails: 0, total: 0 })

    try {
      const apps = ledgerState$.apps.apps.get()

      // Array to collect all transaction promises from all apps
      const allTransactionPromises: (Promise<void> | undefined)[] = []

      // Process apps to start their transactions
      for (const app of apps) {
        if ((!app.accounts || app.accounts.length === 0) && (!app.multisigAccounts || app.multisigAccounts.length === 0)) continue

        // Get accounts that need migration
        const accountsToMigrate: (Address | MultisigAddress)[] = [...(app.accounts || []), ...(app.multisigAccounts || [])]
          // Skip accounts that are already migrated or have no balance
          .filter(account => account.status !== 'migrated' && hasAddressBalance(account) && (!selectedOnly || account.selected))

        if (accountsToMigrate.length === 0) continue

        // Mark the app as in migration process
        updateApp(app.id, { status: AppStatus.LOADING })

        // Start transactions for each account in the app
        for (const account of accountsToMigrate) {
          const migrationResult = await ledgerState$.migrateAccount(app.id, account)
          if (migrationResult?.txPromises) {
            allTransactionPromises.push(...migrationResult.txPromises)
          }
        }

        // Mark the app as synchronized after processing all its accounts
        updateApp(app.id, { status: AppStatus.SYNCHRONIZED })
      }

      // We don't wait for transactions to complete, we process them in the background
      if (allTransactionPromises.length > 0) {
        const validPromises = allTransactionPromises.filter((p): p is Promise<void> => p !== undefined)

        // Monitor total progress in the background, without blocking
        await Promise.all(validPromises)
      }
    } catch (error) {
      const internalError = interpretError(error, InternalErrorType.MIGRATION_ERROR)
      handleErrorNotification(internalError)
      ledgerState$.apps.error.set('Failed to complete migration')
    }
  },

  async getMigrationTxInfo(appId: AppId, account: Address) {
    const appConfig = appsConfigs.get(appId)
    if (!appConfig) {
      console.error(`App with id ${appId} not found.`)
      return
    }
    try {
      const txInfo = await ledgerClient.getMigrationTxInfo(appId, account)
      return txInfo
    } catch (_error) {
      return undefined
    }
  },

  async unstakeBalance(appId: AppId, address: string, path: string, amount: BN, updateTxStatus: UpdateTransactionStatus) {
    const appConfig = appsConfigs.get(appId)
    if (!appConfig) {
      console.error(`App with id ${appId} not found.`)
      return
    }

    try {
      await ledgerClient.unstakeBalance(appId, address, path, amount, updateTxStatus)
    } catch (error) {
      const internalError = interpretError(error, InternalErrorType.UNSTAKE_ERROR)
      updateTxStatus(TransactionStatus.ERROR, internalError.description)
    }
  },

  async getUnstakeFee(appId: AppId, address: string, amount: BN): Promise<BN | undefined> {
    const appConfig = appsConfigs.get(appId)
    if (!appConfig) {
      console.error(`App with id ${appId} not found.`)
      return
    }

    try {
      const estimatedFee = await ledgerClient.getUnstakeFee(appId, address, amount)
      return estimatedFee
    } catch (_error) {
      return undefined
    }
  },

  async withdrawBalance(appId: AppId, address: string, path: string, updateTxStatus: UpdateTransactionStatus) {
    const appConfig = appsConfigs.get(appId)
    if (!appConfig) {
      console.error(`App with id ${appId} not found.`)
      return
    }

    try {
      await ledgerClient.withdrawBalance(appId, address, path, updateTxStatus)
    } catch (error) {
      const internalError = interpretError(error, InternalErrorType.WITHDRAW_ERROR)
      updateTxStatus(TransactionStatus.ERROR, internalError.description)
    }
  },

  async getWithdrawFee(appId: AppId, address: string): Promise<BN | undefined> {
    const appConfig = appsConfigs.get(appId)
    if (!appConfig) {
      console.error(`App with id ${appId} not found.`)
      return
    }

    try {
      return await ledgerClient.getWithdrawFee(appId, address)
    } catch (_error) {
      return undefined
    }
  },

  async removeIdentity(appId: AppId, address: string, path: string, updateTxStatus: UpdateTransactionStatus) {
    try {
      await ledgerClient.removeIdentity(appId, address, path, updateTxStatus)
    } catch (error) {
      const internalError = interpretError(error, InternalErrorType.REMOVE_IDENTITY_ERROR)
      updateTxStatus(TransactionStatus.ERROR, internalError.description)
    }
  },

  async getRemoveIdentityFee(appId: AppId, address: string): Promise<BN | undefined> {
    try {
      return await ledgerClient.getRemoveIdentityFee(appId, address)
    } catch (_error) {
      return undefined
    }
  },

  async approveMultisigCall(
    appId: AppId,
    account: MultisigAddress,
    formBody: MultisigCallFormData,
    updateTxStatus: UpdateTransactionStatus
  ) {
    try {
      if (formBody.isFinalApprovalWithCall) {
        await ledgerClient.signAsMultiTx(appId, account, formBody.callHash, formBody.callData, formBody.signer, updateTxStatus)
      } else {
        await ledgerClient.signApproveAsMultiTx(appId, account, formBody.callHash, formBody.signer, updateTxStatus)
      }
    } catch (error) {
      const internalError = interpretError(error, InternalErrorType.APPROVE_MULTISIG_CALL_ERROR)
      updateTxStatus(TransactionStatus.ERROR, internalError.description)
    }
  },

  async removeProxies(appId: AppId, address: string, path: string, updateTxStatus: UpdateTransactionStatus) {
    try {
      await ledgerClient.removeProxies(appId, address, path, updateTxStatus)
    } catch (error) {
      const internalError = interpretError(error, InternalErrorType.REMOVE_PROXY_ERROR)
      updateTxStatus(TransactionStatus.ERROR, internalError.description)
    }
  },

  async getRemoveProxiesFee(appId: AppId, address: string): Promise<BN | undefined> {
    try {
      return await ledgerClient.getRemoveProxiesFee(appId, address)
    } catch (_error) {
      return undefined
    }
  },

  async removeAccountIndex(appId: AppId, address: string, accountIndex: string, path: string, updateTxStatus: UpdateTransactionStatus) {
    try {
      await ledgerClient.removeAccountIndex(appId, address, accountIndex, path, updateTxStatus)
    } catch (error) {
      const internalError = interpretError(error, InternalErrorType.REMOVE_ACCOUNT_INDEX_ERROR)
      updateTxStatus(TransactionStatus.ERROR, internalError.description)
    }
  },

  async getRemoveAccountIndexFee(appId: AppId, address: string, accountIndex: string): Promise<BN | undefined> {
    try {
      return await ledgerClient.getRemoveAccountIndexFee(appId, address, accountIndex)
    } catch (_error) {
      return undefined
    }
  },
})<|MERGE_RESOLUTION|>--- conflicted
+++ resolved
@@ -1,14 +1,7 @@
 import { observable } from '@legendapp/state'
-<<<<<<< HEAD
 import type { BN } from '@polkadot/util'
 import { type AppConfig, type AppId, appsConfigs, polkadotAppConfig } from 'config/apps'
 import { errorDetails, InternalErrorType } from 'config/errors'
-=======
-import { BN } from '@polkadot/util'
-import { type AppConfig, type AppId, appsConfigs, polkadotAppConfig } from 'config/apps'
-import { errorDetails, InternalErrorType } from 'config/errors'
-import { errorApps, syncApps } from 'config/mockData'
->>>>>>> 9ae3cf46
 import type { MultisigCallFormData } from '@/components/sections/migrate/dialogs/approve-multisig-call-dialog'
 import type { Token } from '@/config/apps'
 import { getApiAndProvider, getBalance, type UpdateTransactionStatus } from '@/lib/account'
@@ -453,7 +446,6 @@
     ledgerState$.apps.isSyncCancelRequested.set(false)
 
     try {
-<<<<<<< HEAD
       const connection = ledgerState$.device.connection.get()
       if (!validateSyncPrerequisites(connection)) {
         ledgerState$.apps.assign({
@@ -483,78 +475,6 @@
         // App complete callback - replace loading app with completed app
         completedApp => {
           updateApp(completedApp.id, completedApp)
-=======
-      const isConnected = await ledgerState$.checkConnection()
-      if (!isConnected) {
-        const result = await ledgerState$.connectLedger()
-        if (!result.connected) {
-          ledgerState$.apps.assign({
-            status: AppStatus.ERROR,
-            apps: [],
-            syncProgress: {
-              scanned: 0,
-              total: 0,
-              percentage: 0,
-            },
-          })
-          return
-        }
-      }
-
-      ledgerState$.apps.assign({
-        status: AppStatus.LOADING,
-        apps: [],
-        syncProgress: {
-          scanned: 0,
-          total: 0,
-          percentage: 0,
-        },
-      })
-
-      notifications$.push({
-        title: 'Synchronizing accounts',
-        description: `We are synchronizing the first ${maxAddressesToFetch} accounts for each blockchain. Please wait while we gather your account information.`,
-        type: 'info',
-        autoHideDuration: 5000,
-      })
-
-      const polkadotApp = await ledgerState$.fetchAndProcessPolkadotAccounts()
-      if (polkadotApp) {
-        ledgerState$.apps.polkadotApp.set({
-          ...polkadotApp,
-          status: AppStatus.SYNCHRONIZED,
-        })
-      }
-
-      // Get the total number of apps to synchronize
-      let appsToSync: (AppConfig | undefined)[] = Array.from(appsConfigs.values())
-
-      // If in development environment, use apps specified in environment variable
-      if (process.env.NEXT_PUBLIC_NODE_ENV === 'development' && syncApps && syncApps.length > 0) {
-        try {
-          appsToSync = syncApps.map(appId => appsConfigs.get(appId as AppId))
-        } catch (error) {
-          console.error('Error parsing NEXT_PUBLIC_SYNC_APPS environment variable:', error)
-          return
-        }
-      }
-
-      appsToSync = appsToSync.filter(appConfig => appConfig?.rpcEndpoint) as AppConfig[]
-      const totalApps = appsToSync.length
-      let syncedApps = 0
-
-      ledgerState$.apps.syncProgress.set({
-        scanned: syncedApps,
-        total: totalApps,
-        percentage: 0,
-      })
-
-      // request and save the accounts of each app synchronously
-      for (const appConfig of appsToSync) {
-        // Check if cancellation is requested
-        if (ledgerState$.apps.isSyncCancelRequested.get()) {
-          return undefined
->>>>>>> 9ae3cf46
         }
       )
 
